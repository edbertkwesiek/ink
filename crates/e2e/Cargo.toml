--- conflicted
+++ resolved
@@ -29,11 +29,7 @@
 tracing = "0.1.37"
 tracing-subscriber = { version = "0.3.17", features = ["env-filter"] }
 scale = { package = "parity-scale-codec", version = "3.4", default-features = false, features = ["derive"] }
-<<<<<<< HEAD
 subxt = { git = "https://github.com/paritytech/subxt.git", branch = "cmichi-fix-smoldot-serialization", package_name = "subxt" }
-=======
-subxt = "0.29.0"
->>>>>>> 6d7810ee
 
 # Substrate
 pallet-contracts-primitives = "24.0.0"
