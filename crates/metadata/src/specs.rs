--- conflicted
+++ resolved
@@ -836,13 +836,8 @@
         this
     }
 
-<<<<<<< HEAD
     /// Sets the documentation of the event specification.
     pub fn docs<D>(self, docs: D) -> Self
-=======
-    /// Sets the input arguments of the event specification.
-    pub fn docs<'a, D>(self, docs: D) -> Self
->>>>>>> a20ffc18
     where
         D: IntoIterator<Item = &'a str>,
         F::String: From<&'a str>,
