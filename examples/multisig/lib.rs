//! # Multisig Wallet
//!
//! This implements a plain multi owner wallet.
//!
//! ## Warning
//!
//! This contract is an *example*. It is neither audited nor endorsed for production use.
//! Do **not** rely on it to keep anything of value secure.
//!
//! ## Overview
//!
//! Each instantiation of this contract has a set of `owners` and a `requirement` of
//! how many of them need to agree on a `Transaction` for it to be able to be executed.
//! Every owner can submit a transaction and when enough of the other owners confirm
//! it will be able to be executed. The following invariant is enforced by the contract:
//!
//! ```ignore
//! 0 < requirement && requirement <= owners && owners <= MAX_OWNERS
//! ```
//!
//! ## Error Handling
//!
//! With the exception of `execute_transaction` no error conditions are signalled
//! through return types. Any error or invariant violation triggers a panic and therefore
//! rolls back the transaction.
//!
//! ## Interface
//!
//! The interface is modelled after the popular Gnosis multisig wallet. However, there
//! are subtle variations from the interface. For example the `confirm_transaction`
//! will never trigger the execution of a `Transaction` even if the threshold is reached.
//! A call of `execute_transaction` is always required. This can be called by anyone.
//!
//! All the messages that are declared as only callable by the wallet must go through
//! the usual submit, confirm, execute cycle as any other transaction that should be
//! called by the wallet. For example, to add an owner you would submit a transaction
//! that calls the wallets own `add_owner` message through `submit_transaction`.
//!
//! ### Owner Management
//!
//! The messages `add_owner`, `remove_owner`, and `replace_owner` can be used to manage
//! the owner set after instantiation.
//!
//! ### Changing the Requirement
//!
//! `change_requirement` can be used to tighten or relax the `requirement` of how many
//! owner signatures are needed to execute a `Transaction`.
//!
//! ### Transaction Management
//!
//! `submit_transaction`, `cancel_transaction`, `confirm_transaction`,
//! `revoke_confirmation` and `execute_transaction` are the bread and butter messages
//! of this contract. Use them to dispatch arbitrary messages to other contracts
//! with the wallet as a sender.

#![cfg_attr(not(feature = "std"), no_std)]

pub use self::multisig::{
    ConfirmationStatus,
    Multisig,
    Transaction,
};

#[ink::contract]
mod multisig {
    use ink::{
        env::{
            call::{
                build_call,
                Call,
                ExecutionInput,
            },
            CallFlags,
        },
        prelude::vec::Vec,
        storage::Mapping,
    };
    use scale::Output;

    /// Tune this to your liking but be wary that allowing too many owners will not perform well.
    const MAX_OWNERS: u32 = 50;

    type TransactionId = u32;
    const WRONG_TRANSACTION_ID: &str =
        "The user specified an invalid transaction id. Abort.";

    /// A wrapper that allows us to encode a blob of bytes.
    ///
    /// We use this to pass the set of untyped (bytes) parameters to the `CallBuilder`.
    struct CallInput<'a>(&'a [u8]);

    impl<'a> scale::Encode for CallInput<'a> {
        fn encode_to<T: Output + ?Sized>(&self, dest: &mut T) {
            dest.write(self.0);
        }
    }

    /// Indicates whether a transaction is already confirmed or needs further confirmations.
    #[derive(Clone, Copy, scale::Decode, scale::Encode)]
    #[cfg_attr(
        feature = "std",
        derive(scale_info::TypeInfo, ink::storage::traits::StorageLayout)
    )]
    pub enum ConfirmationStatus {
        /// The transaction is already confirmed.
        Confirmed,
        /// Indicates how many confirmations are remaining.
        ConfirmationsNeeded(u32),
    }

    /// A Transaction is what every `owner` can submit for confirmation by other owners.
    /// If enough owners agree it will be executed by the contract.
    #[derive(scale::Decode, scale::Encode)]
    #[cfg_attr(
        feature = "std",
        derive(
            Debug,
            PartialEq,
            Eq,
            scale_info::TypeInfo,
            ink::storage::traits::StorageLayout
        )
    )]
    pub struct Transaction {
        /// The `AccountId` of the contract that is called in this transaction.
        pub callee: AccountId,
        /// The selector bytes that identifies the function of the callee that should be called.
        pub selector: [u8; 4],
        /// The SCALE encoded parameters that are passed to the called function.
        pub input: Vec<u8>,
        /// The amount of chain balance that is transferred to the callee.
        pub transferred_value: Balance,
        /// Gas limit for the execution of the call.
        pub gas_limit: u64,
        /// If set to true the transaction will be allowed to re-enter the multisig contract.
        /// Re-entrancy can lead to vulnerabilities. Use at your own risk.
        pub allow_reentry: bool,
    }

    /// Errors that can occur upon calling this contract.
    #[derive(Copy, Clone, Debug, PartialEq, Eq, scale::Encode, scale::Decode)]
    #[cfg_attr(feature = "std", derive(::scale_info::TypeInfo))]
    pub enum Error {
        /// Returned if the call failed.
        TransactionFailed,
    }

    /// This is a book keeping struct that stores a list of all transaction ids and
    /// also the next id to use. We need it for cleaning up the storage.
    #[derive(Default, scale::Decode, scale::Encode)]
    #[cfg_attr(
        feature = "std",
        derive(
            Debug,
            PartialEq,
            Eq,
            scale_info::TypeInfo,
            ink::storage::traits::StorageLayout
        )
    )]
    pub struct Transactions {
        /// Just store all transaction ids packed.
        transactions: Vec<TransactionId>,
        /// We just increment this whenever a new transaction is created.
        /// We never decrement or defragment. For now, the contract becomes defunct
        /// when the ids are exhausted.
        next_id: TransactionId,
    }

    #[ink::event_definition]
    pub enum Event {
        /// Emitted when an owner confirms a transaction.
        Confirmation {
            /// The transaction that was confirmed.
            #[ink(topic)]
            transaction: TransactionId,
            /// The owner that sent the confirmation.
            #[ink(topic)]
            from: AccountId,
            /// The confirmation status after this confirmation was applied.
            #[ink(topic)]
            status: ConfirmationStatus,
        },
        /// Emitted when an owner revoked a confirmation.
        Revocation {
            /// The transaction that was revoked.
            #[ink(topic)]
            transaction: TransactionId,
            /// The owner that sent the revocation.
            #[ink(topic)]
            from: AccountId,
        },
        /// Emitted when an owner submits a transaction.
        Submission {
            /// The transaction that was submitted.
            #[ink(topic)]
            transaction: TransactionId,
        },
        /// Emitted when a transaction was canceled.
        Cancellation {
            /// The transaction that was canceled.
            #[ink(topic)]
            transaction: TransactionId,
        },
        /// Emitted when a transaction was executed.
        Execution {
            /// The transaction that was executed.
            #[ink(topic)]
            transaction: TransactionId,
            /// Indicates whether the transaction executed successfully. If so the `Ok` value holds
            /// the output in bytes. The Option is `None` when the transaction was executed through
            /// `invoke_transaction` rather than `evaluate_transaction`.
            #[ink(topic)]
            result: Result<Option<Vec<u8>>, Error>,
        },
        /// Emitted when an owner is added to the wallet.
        OwnerAddition {
            /// The owner that was added.
            #[ink(topic)]
            owner: AccountId,
        },
        /// Emitted when an owner is removed from the wallet.
        OwnerRemoval {
            /// The owner that was removed.
            #[ink(topic)]
            owner: AccountId,
        },
        /// Emitted when the requirement changed.
        RequirementChange {
            /// The new requirement value.
            new_requirement: u32,
        },
    }

    #[ink(storage)]
    #[derive(Default)]
    pub struct Multisig {
        /// Every entry in this map represents the confirmation of an owner for a
        /// transaction. This is effectively a set rather than a map.
        confirmations: Mapping<(TransactionId, AccountId), ()>,
        /// The amount of confirmations for every transaction. This is a redundant
        /// information and is kept in order to prevent iterating through the
        /// confirmation set to check if a transaction is confirmed.
        confirmation_count: Mapping<TransactionId, u32>,
        /// Map the transaction id to its not-executed transaction.
        transactions: Mapping<TransactionId, Transaction>,
        /// We need to hold a list of all transactions so that we can clean up storage
        /// when an owner is removed.
        transaction_list: Transactions,
        /// The list is a vector because iterating over it is necessary when cleaning
        /// up the confirmation set.
        owners: Vec<AccountId>,
        /// Redundant information to speed up the check whether a caller is an owner.
        is_owner: Mapping<AccountId, ()>,
        /// Minimum number of owners that have to confirm a transaction to be executed.
        requirement: u32,
    }

    impl Multisig {
        /// The only constructor of the contract.
        ///
        /// A list of owners must be supplied and a number of how many of them must
        /// confirm a transaction. Duplicate owners are silently dropped.
        ///
        /// # Panics
        ///
        /// If `requirement` violates our invariant.
        #[ink(constructor)]
        pub fn new(requirement: u32, mut owners: Vec<AccountId>) -> Self {
            let mut contract = Multisig::default();
            owners.sort_unstable();
            owners.dedup();
            ensure_requirement_is_valid(owners.len() as u32, requirement);

            for owner in &owners {
                contract.is_owner.insert(owner, &());
            }

            contract.owners = owners;
            contract.transaction_list = Default::default();
            contract.requirement = requirement;
            contract
        }

        /// Add a new owner to the contract.
        ///
        /// Only callable by the wallet itself.
        ///
        /// # Panics
        ///
        /// If the owner already exists.
        ///
        /// # Examples
        ///
        /// Since this message must be send by the wallet itself it has to be build as a
        /// `Transaction` and dispatched through `submit_transaction` and `invoke_transaction`:
        /// ```should_panic
        /// use ink::env::{
        ///     call::{
        ///         utils::ArgumentList,
        ///         Call,
        ///         CallParams,
        ///         ExecutionInput,
        ///         Selector,
        ///     },
        ///     AccountId,
        ///     DefaultEnvironment as Env,
        /// };
        /// use ink::selector_bytes;
        /// use scale::Encode;
        /// use multisig::{Transaction, ConfirmationStatus};
        ///
        /// // address of an existing `Multisig` contract
        /// let wallet_id: AccountId = [7u8; 32].into();
        ///
        /// // first create the transaction that adds `alice` through `add_owner`
        /// let alice: AccountId = [1u8; 32].into();
        /// let add_owner_args = ArgumentList::empty().push_arg(&alice);
        ///
        /// let transaction_candidate = Transaction {
        ///     callee: wallet_id,
        ///     selector: selector_bytes!("add_owner"),
        ///     input: add_owner_args.encode(),
        ///     transferred_value: 0,
        ///     gas_limit: 0
        /// };
        ///
        /// // Submit the transaction for confirmation
        /// //
        /// // Note that the selector bytes of the `submit_transaction` method
        /// // are `[86, 244, 13, 223]`.
        /// let (id, _status) = ink::env::call::build_call::<ink::env::DefaultEnvironment>()
        ///     .call_type(Call::new().callee(wallet_id))
        ///     .gas_limit(0)
        ///     .exec_input(ExecutionInput::new(Selector::new([86, 244, 13, 223]))
        ///         .push_arg(&transaction_candidate)
        ///     )
        ///     .returns::<(u32, ConfirmationStatus)>()
        ///     .invoke();
        ///
        /// // Wait until all required owners have confirmed and then execute the transaction
        /// //
        /// // Note that the selector bytes of the `invoke_transaction` method
        /// // are `[185, 50, 225, 236]`.
        /// ink::env::call::build_call::<ink::env::DefaultEnvironment>()
        ///     .call_type(Call::new().callee(wallet_id))
        ///     .gas_limit(0)
        ///     .exec_input(ExecutionInput::new(Selector::new([185, 50, 225, 236]))
        ///         .push_arg(&id)
        ///     )
        ///     .returns::<()>()
        ///     .invoke();
        /// ```
        #[ink(message)]
        pub fn add_owner(&mut self, new_owner: AccountId) {
            self.ensure_from_wallet();
            self.ensure_no_owner(&new_owner);
            ensure_requirement_is_valid(self.owners.len() as u32 + 1, self.requirement);
            self.is_owner.insert(new_owner, &());
            self.owners.push(new_owner);
            self.env()
                .emit_event(Event::OwnerAddition { owner: new_owner });
        }

        /// Remove an owner from the contract.
        ///
        /// Only callable by the wallet itself. If by doing this the amount of owners
        /// would be smaller than the requirement it is adjusted to be exactly the
        /// number of owners.
        ///
        /// # Panics
        ///
        /// If `owner` is no owner of the wallet.
        #[ink(message)]
        pub fn remove_owner(&mut self, owner: AccountId) {
            self.ensure_from_wallet();
            self.ensure_owner(&owner);
            let len = self.owners.len() as u32 - 1;
            let requirement = u32::min(len, self.requirement);
            ensure_requirement_is_valid(len, requirement);
            let owner_index = self.owner_index(&owner) as usize;
            self.owners.swap_remove(owner_index);
            self.is_owner.remove(owner);
            self.requirement = requirement;
            self.clean_owner_confirmations(&owner);
            self.env().emit_event(Event::OwnerRemoval { owner });
        }

        /// Replace an owner from the contract with a new one.
        ///
        /// Only callable by the wallet itself.
        ///
        /// # Panics
        ///
        /// If `old_owner` is no owner or if `new_owner` already is one.
        #[ink(message)]
        pub fn replace_owner(&mut self, old_owner: AccountId, new_owner: AccountId) {
            self.ensure_from_wallet();
            self.ensure_owner(&old_owner);
            self.ensure_no_owner(&new_owner);
            let owner_index = self.owner_index(&old_owner);
            self.owners[owner_index as usize] = new_owner;
            self.is_owner.remove(old_owner);
            self.is_owner.insert(new_owner, &());
            self.clean_owner_confirmations(&old_owner);
            self.env()
                .emit_event(Event::OwnerRemoval { owner: old_owner });
            self.env()
                .emit_event(Event::OwnerAddition { owner: new_owner });
        }

        /// Change the requirement to a new value.
        ///
        /// Only callable by the wallet itself.
        ///
        /// # Panics
        ///
        /// If the `new_requirement` violates our invariant.
        #[ink(message)]
        pub fn change_requirement(&mut self, new_requirement: u32) {
            self.ensure_from_wallet();
            ensure_requirement_is_valid(self.owners.len() as u32, new_requirement);
            self.requirement = new_requirement;
            self.env()
                .emit_event(Event::RequirementChange { new_requirement });
        }

        /// Add a new transaction candidate to the contract.
        ///
        /// This also confirms the transaction for the caller. This can be called by any owner.
        #[ink(message)]
        pub fn submit_transaction(
            &mut self,
            transaction: Transaction,
        ) -> (TransactionId, ConfirmationStatus) {
            self.ensure_caller_is_owner();
            let trans_id = self.transaction_list.next_id;
            self.transaction_list.next_id =
                trans_id.checked_add(1).expect("Transaction ids exhausted.");
            self.transactions.insert(trans_id, &transaction);
            self.transaction_list.transactions.push(trans_id);
            self.env().emit_event(Event::Submission {
                transaction: trans_id,
            });
            (
                trans_id,
                self.confirm_by_caller(self.env().caller(), trans_id),
            )
        }

        /// Remove a transaction from the contract.
        /// Only callable by the wallet itself.
        ///
        /// # Panics
        ///
        /// If `trans_id` is no valid transaction id.
        #[ink(message)]
        pub fn cancel_transaction(&mut self, trans_id: TransactionId) {
            self.ensure_from_wallet();
            if self.take_transaction(trans_id).is_some() {
                self.env().emit_event(Event::Cancellation {
                    transaction: trans_id,
                });
            }
        }

        /// Confirm a transaction for the sender that was submitted by any owner.
        ///
        /// This can be called by any owner.
        ///
        /// # Panics
        ///
        /// If `trans_id` is no valid transaction id.
        #[ink(message)]
        pub fn confirm_transaction(
            &mut self,
            trans_id: TransactionId,
        ) -> ConfirmationStatus {
            self.ensure_caller_is_owner();
            self.ensure_transaction_exists(trans_id);
            self.confirm_by_caller(self.env().caller(), trans_id)
        }

        /// Revoke the senders confirmation.
        ///
        /// This can be called by any owner.
        ///
        /// # Panics
        ///
        /// If `trans_id` is no valid transaction id.
        #[ink(message)]
        pub fn revoke_confirmation(&mut self, trans_id: TransactionId) {
            self.ensure_caller_is_owner();
            let caller = self.env().caller();
            if self.confirmations.contains((trans_id, caller)) {
                self.confirmations.remove((trans_id, caller));
                let mut confirmation_count = self
                    .confirmation_count
                    .get(trans_id)
                    .expect(
                    "There is a entry in `self.confirmations`. Hence a count must exit.",
                );
                // Will not underflow as there is at least one confirmation
                confirmation_count -= 1;
                self.confirmation_count
                    .insert(trans_id, &confirmation_count);
                self.env().emit_event(Event::Revocation {
                    transaction: trans_id,
                    from: caller,
                });
            }
        }

        /// Invoke a confirmed execution without getting its output.
        ///
        /// If the transaction which is invoked transfers value, this value has
        /// to be sent as payment with this call. The method will fail otherwise,
        /// and the transaction would then be reverted.
        ///
        /// Its return value indicates whether the called transaction was successful.
        /// This can be called by anyone.
        #[ink(message, payable)]
        pub fn invoke_transaction(
            &mut self,
            trans_id: TransactionId,
        ) -> Result<(), Error> {
            self.ensure_confirmed(trans_id);
            let t = self.take_transaction(trans_id).expect(WRONG_TRANSACTION_ID);
            assert!(self.env().transferred_value() == t.transferred_value);
            let result = build_call::<<Self as ::ink::env::ContractEnv>::Env>()
                .call_type(
                    Call::new()
                        .callee(t.callee)
                        .gas_limit(t.gas_limit)
                        .transferred_value(t.transferred_value),
                )
                .call_flags(CallFlags::default().set_allow_reentry(t.allow_reentry))
                .exec_input(
                    ExecutionInput::new(t.selector.into()).push_arg(CallInput(&t.input)),
                )
                .returns::<()>()
<<<<<<< HEAD
                .fire()
                .map_err(|_| Error::TransactionFailed);
            self.env().emit_event(Event::Execution {
=======
                .try_invoke();

            let result = match result {
                Ok(Ok(_)) => Ok(()),
                _ => Err(Error::TransactionFailed),
            };

            self.env().emit_event(Execution {
>>>>>>> c8aa3ee4
                transaction: trans_id,
                result: result.map(|_| None),
            });
            result
        }

        /// Evaluate a confirmed execution and return its output as bytes.
        ///
        /// Its return value indicates whether the called transaction was successful and contains
        /// its output when successful.
        /// This can be called by anyone.
        #[ink(message, payable)]
        pub fn eval_transaction(
            &mut self,
            trans_id: TransactionId,
        ) -> Result<Vec<u8>, Error> {
            self.ensure_confirmed(trans_id);
            let t = self.take_transaction(trans_id).expect(WRONG_TRANSACTION_ID);
            let result = build_call::<<Self as ::ink::env::ContractEnv>::Env>()
                .call_type(
                    Call::new()
                        .callee(t.callee)
                        .gas_limit(t.gas_limit)
                        .transferred_value(t.transferred_value),
                )
                .call_flags(CallFlags::default().set_allow_reentry(t.allow_reentry))
                .exec_input(
                    ExecutionInput::new(t.selector.into()).push_arg(CallInput(&t.input)),
                )
                .returns::<Vec<u8>>()
<<<<<<< HEAD
                .fire()
                .map_err(|_| Error::TransactionFailed);
            self.env().emit_event(Event::Execution {
=======
                .try_invoke();

            let result = match result {
                Ok(Ok(v)) => Ok(v),
                _ => Err(Error::TransactionFailed),
            };

            self.env().emit_event(Execution {
>>>>>>> c8aa3ee4
                transaction: trans_id,
                result: result.clone().map(Some),
            });
            result
        }

        /// Set the `transaction` as confirmed by `confirmer`.
        /// Idempotent operation regarding an already confirmed `transaction`
        /// by `confirmer`.
        fn confirm_by_caller(
            &mut self,
            confirmer: AccountId,
            transaction: TransactionId,
        ) -> ConfirmationStatus {
            let mut count = self.confirmation_count.get(transaction).unwrap_or(0);
            let key = (transaction, confirmer);
            let new_confirmation = !self.confirmations.contains(key);
            if new_confirmation {
                count += 1;
                self.confirmations.insert(key, &());
                self.confirmation_count.insert(transaction, &count);
            }
            let status = {
                if count >= self.requirement {
                    ConfirmationStatus::Confirmed
                } else {
                    ConfirmationStatus::ConfirmationsNeeded(self.requirement - count)
                }
            };
            if new_confirmation {
                self.env().emit_event(Event::Confirmation {
                    transaction,
                    from: confirmer,
                    status,
                });
            }
            status
        }

        /// Get the index of `owner` in `self.owners`.
        /// Panics if `owner` is not found in `self.owners`.
        fn owner_index(&self, owner: &AccountId) -> u32 {
            self.owners.iter().position(|x| *x == *owner).expect(
                "This is only called after it was already verified that the id is
                 actually an owner.",
            ) as u32
        }

        /// Remove the transaction identified by `trans_id` from `self.transactions`.
        /// Also removes all confirmation state associated with it.
        fn take_transaction(&mut self, trans_id: TransactionId) -> Option<Transaction> {
            let transaction = self.transactions.get(trans_id);
            if transaction.is_some() {
                self.transactions.remove(trans_id);
                let pos = self
                    .transaction_list
                    .transactions
                    .iter()
                    .position(|t| t == &trans_id)
                    .expect("The transaction exists hence it must also be in the list.");
                self.transaction_list.transactions.swap_remove(pos);
                for owner in self.owners.iter() {
                    self.confirmations.remove((trans_id, *owner));
                }
                self.confirmation_count.remove(trans_id);
            }
            transaction
        }

        /// Remove all confirmation state associated with `owner`.
        /// Also adjusts the `self.confirmation_count` variable.
        fn clean_owner_confirmations(&mut self, owner: &AccountId) {
            for trans_id in &self.transaction_list.transactions {
                let key = (*trans_id, *owner);
                if self.confirmations.contains(key) {
                    self.confirmations.remove(key);
                    let mut count = self.confirmation_count.get(trans_id).unwrap_or(0);
                    count -= 1;
                    self.confirmation_count.insert(trans_id, &count);
                }
            }
        }

        /// Panic if transaction `trans_id` is not confirmed by at least
        /// `self.requirement` owners.
        fn ensure_confirmed(&self, trans_id: TransactionId) {
            assert!(
                self.confirmation_count
                    .get(trans_id)
                    .expect(WRONG_TRANSACTION_ID)
                    >= self.requirement
            );
        }

        /// Panic if the transaction `trans_id` does not exit.
        fn ensure_transaction_exists(&self, trans_id: TransactionId) {
            self.transactions.get(trans_id).expect(WRONG_TRANSACTION_ID);
        }

        /// Panic if the sender is no owner of the wallet.
        fn ensure_caller_is_owner(&self) {
            self.ensure_owner(&self.env().caller());
        }

        /// Panic if the sender is not this wallet.
        fn ensure_from_wallet(&self) {
            assert_eq!(self.env().caller(), self.env().account_id());
        }

        /// Panic if `owner` is not an owner,
        fn ensure_owner(&self, owner: &AccountId) {
            assert!(self.is_owner.contains(owner));
        }

        /// Panic if `owner` is an owner.
        fn ensure_no_owner(&self, owner: &AccountId) {
            assert!(!self.is_owner.contains(owner));
        }
    }

    /// Panic if the number of `owners` under a `requirement` violates our
    /// requirement invariant.
    fn ensure_requirement_is_valid(owners: u32, requirement: u32) {
        assert!(0 < requirement && requirement <= owners && owners <= MAX_OWNERS);
    }

    #[cfg(test)]
    mod tests {
        use super::*;
        use ink::env::{
            call::utils::ArgumentList,
            test,
        };

        const WALLET: [u8; 32] = [7; 32];

        impl Transaction {
            fn change_requirement(requirement: u32) -> Self {
                use scale::Encode;
                let call_args = ArgumentList::empty().push_arg(&requirement);

                // Multisig::change_requirement()
                Self {
                    callee: AccountId::from(WALLET),
                    selector: ink::selector_bytes!("change_requirement"),
                    input: call_args.encode(),
                    transferred_value: 0,
                    gas_limit: 1000000,
                    allow_reentry: false,
                }
            }
        }

        fn set_caller(sender: AccountId) {
            ink::env::test::set_caller::<Environment>(sender);
        }

        fn set_from_wallet() {
            let callee = AccountId::from(WALLET);
            set_caller(callee);
        }

        fn set_from_owner() {
            let accounts = default_accounts();
            set_caller(accounts.alice);
        }

        fn set_from_no_owner() {
            let accounts = default_accounts();
            set_caller(accounts.django);
        }

        fn default_accounts() -> test::DefaultAccounts<Environment> {
            ink::env::test::default_accounts::<Environment>()
        }

        fn build_contract() -> Multisig {
            // Set the contract's address as `WALLET`.
            let callee: AccountId = AccountId::from(WALLET);
            ink::env::test::set_callee::<ink::env::DefaultEnvironment>(callee);

            let accounts = default_accounts();
            let owners = vec![accounts.alice, accounts.bob, accounts.eve];
            Multisig::new(2, owners)
        }

        fn submit_transaction() -> Multisig {
            let mut contract = build_contract();
            let accounts = default_accounts();
            set_from_owner();
            contract.submit_transaction(Transaction::change_requirement(1));
            assert_eq!(contract.transaction_list.transactions.len(), 1);
            assert_eq!(test::recorded_events().count(), 2);
            let transaction = contract.transactions.get(0).unwrap();
            assert_eq!(transaction, Transaction::change_requirement(1));
            contract.confirmations.get((0, accounts.alice)).unwrap();
            assert_eq!(contract.confirmation_count.get(0).unwrap(), 1);
            contract
        }

        #[ink::test]
        fn construction_works() {
            let accounts = default_accounts();
            let owners = vec![accounts.alice, accounts.bob, accounts.eve];
            let contract = build_contract();

            assert_eq!(contract.owners.len(), 3);
            assert_eq!(contract.requirement, 2);
            assert!(contract.owners.iter().eq(owners.iter()));
            assert!(contract.is_owner.contains(accounts.alice));
            assert!(contract.is_owner.contains(accounts.bob));
            assert!(contract.is_owner.contains(accounts.eve));
            assert!(!contract.is_owner.contains(accounts.charlie));
            assert!(!contract.is_owner.contains(accounts.django));
            assert!(!contract.is_owner.contains(accounts.frank));
            assert_eq!(contract.transaction_list.transactions.len(), 0);
        }

        #[ink::test]
        #[should_panic]
        fn empty_owner_construction_fails() {
            Multisig::new(0, vec![]);
        }

        #[ink::test]
        #[should_panic]
        fn zero_requirement_construction_fails() {
            let accounts = default_accounts();
            Multisig::new(0, vec![accounts.alice, accounts.bob]);
        }

        #[ink::test]
        #[should_panic]
        fn too_large_requirement_construction_fails() {
            let accounts = default_accounts();
            Multisig::new(3, vec![accounts.alice, accounts.bob]);
        }

        #[ink::test]
        fn add_owner_works() {
            let accounts = default_accounts();
            let mut contract = build_contract();
            set_from_wallet();
            let owners = contract.owners.len();
            contract.add_owner(accounts.frank);
            assert_eq!(contract.owners.len(), owners + 1);
            assert!(contract.is_owner.contains(accounts.frank));
            assert_eq!(test::recorded_events().count(), 1);
        }

        #[ink::test]
        #[should_panic]
        fn add_existing_owner_fails() {
            let accounts = default_accounts();
            let mut contract = build_contract();
            set_from_wallet();
            contract.add_owner(accounts.bob);
        }

        #[ink::test]
        #[should_panic]
        fn add_owner_permission_denied() {
            let accounts = default_accounts();
            let mut contract = build_contract();
            set_from_owner();
            contract.add_owner(accounts.frank);
        }

        #[ink::test]
        fn remove_owner_works() {
            let accounts = default_accounts();
            let mut contract = build_contract();
            set_from_wallet();
            let owners = contract.owners.len();
            contract.remove_owner(accounts.alice);
            assert_eq!(contract.owners.len(), owners - 1);
            assert!(!contract.is_owner.contains(accounts.alice));
            assert_eq!(test::recorded_events().count(), 1);
        }

        #[ink::test]
        #[should_panic]
        fn remove_owner_nonexisting_fails() {
            let accounts = default_accounts();
            let mut contract = build_contract();
            set_from_wallet();
            contract.remove_owner(accounts.django);
        }

        #[ink::test]
        #[should_panic]
        fn remove_owner_permission_denied() {
            let accounts = default_accounts();
            let mut contract = build_contract();
            set_from_owner();
            contract.remove_owner(accounts.alice);
        }

        #[ink::test]
        fn replace_owner_works() {
            let accounts = default_accounts();
            let mut contract = build_contract();
            set_from_wallet();
            let owners = contract.owners.len();
            contract.replace_owner(accounts.alice, accounts.django);
            assert_eq!(contract.owners.len(), owners);
            assert!(!contract.is_owner.contains(accounts.alice));
            assert!(contract.is_owner.contains(accounts.django));
            assert_eq!(test::recorded_events().count(), 2);
        }

        #[ink::test]
        #[should_panic]
        fn replace_owner_existing_fails() {
            let accounts = default_accounts();
            let mut contract = build_contract();
            set_from_wallet();
            contract.replace_owner(accounts.alice, accounts.bob);
        }

        #[ink::test]
        #[should_panic]
        fn replace_owner_nonexisting_fails() {
            let accounts = default_accounts();
            let mut contract = build_contract();
            set_from_wallet();
            contract.replace_owner(accounts.django, accounts.frank);
        }

        #[ink::test]
        #[should_panic]
        fn replace_owner_permission_denied() {
            let accounts = default_accounts();
            let mut contract = build_contract();
            set_from_owner();
            contract.replace_owner(accounts.alice, accounts.django);
        }

        #[ink::test]
        fn change_requirement_works() {
            let mut contract = build_contract();
            assert_eq!(contract.requirement, 2);
            set_from_wallet();
            contract.change_requirement(3);
            assert_eq!(contract.requirement, 3);
            assert_eq!(test::recorded_events().count(), 1);
        }

        #[ink::test]
        #[should_panic]
        fn change_requirement_too_high() {
            let mut contract = build_contract();
            set_from_wallet();
            contract.change_requirement(4);
        }

        #[ink::test]
        #[should_panic]
        fn change_requirement_zero_fails() {
            let mut contract = build_contract();
            set_from_wallet();
            contract.change_requirement(0);
        }

        #[ink::test]
        fn submit_transaction_works() {
            submit_transaction();
        }

        #[ink::test]
        #[should_panic]
        fn submit_transaction_no_owner_fails() {
            let mut contract = build_contract();
            set_from_no_owner();
            contract.submit_transaction(Transaction::change_requirement(1));
        }

        #[ink::test]
        #[should_panic]
        fn submit_transaction_wallet_fails() {
            let mut contract = build_contract();
            set_from_wallet();
            contract.submit_transaction(Transaction::change_requirement(1));
        }

        #[ink::test]
        fn cancel_transaction_works() {
            let mut contract = submit_transaction();
            set_from_wallet();
            contract.cancel_transaction(0);
            assert_eq!(contract.transaction_list.transactions.len(), 0);
            assert_eq!(test::recorded_events().count(), 3);
        }

        #[ink::test]
        fn cancel_transaction_nonexisting() {
            let mut contract = submit_transaction();
            set_from_wallet();
            contract.cancel_transaction(1);
            assert_eq!(contract.transaction_list.transactions.len(), 1);
            assert_eq!(test::recorded_events().count(), 2);
        }

        #[ink::test]
        #[should_panic]
        fn cancel_transaction_no_permission() {
            let mut contract = submit_transaction();
            contract.cancel_transaction(0);
        }

        #[ink::test]
        fn confirm_transaction_works() {
            let mut contract = submit_transaction();
            let accounts = default_accounts();
            set_caller(accounts.bob);
            contract.confirm_transaction(0);
            assert_eq!(test::recorded_events().count(), 3);
            contract.confirmations.get((0, accounts.bob)).unwrap();
            assert_eq!(contract.confirmation_count.get(0).unwrap(), 2);
        }

        #[ink::test]
        fn revoke_confirmations() {
            // given
            let mut contract = submit_transaction();
            let accounts = default_accounts();
            // Confirm by Bob
            set_caller(accounts.bob);
            contract.confirm_transaction(0);
            // Confirm by Eve
            set_caller(accounts.eve);
            contract.confirm_transaction(0);
            assert_eq!(contract.confirmation_count.get(0).unwrap(), 3);
            // Revoke from Eve
            contract.revoke_confirmation(0);
            assert_eq!(contract.confirmation_count.get(0).unwrap(), 2);
            // Revoke from Bob
            set_caller(accounts.bob);
            contract.revoke_confirmation(0);
            assert_eq!(contract.confirmation_count.get(0).unwrap(), 1);
        }

        #[ink::test]
        fn confirm_transaction_already_confirmed() {
            let mut contract = submit_transaction();
            let accounts = default_accounts();
            set_caller(accounts.alice);
            contract.confirm_transaction(0);
            assert_eq!(test::recorded_events().count(), 2);
            contract.confirmations.get((0, accounts.alice)).unwrap();
            assert_eq!(contract.confirmation_count.get(0).unwrap(), 1);
        }

        #[ink::test]
        #[should_panic]
        fn confirm_transaction_no_owner_fail() {
            let mut contract = submit_transaction();
            set_from_no_owner();
            contract.confirm_transaction(0);
        }

        #[ink::test]
        fn revoke_transaction_works() {
            let mut contract = submit_transaction();
            let accounts = default_accounts();
            set_caller(accounts.alice);
            contract.revoke_confirmation(0);
            assert_eq!(test::recorded_events().count(), 3);
            assert!(!contract.confirmations.contains((0, accounts.alice)));
            assert_eq!(contract.confirmation_count.get(0).unwrap(), 0);
        }

        #[ink::test]
        fn revoke_transaction_no_confirmer() {
            let mut contract = submit_transaction();
            let accounts = default_accounts();
            set_caller(accounts.bob);
            contract.revoke_confirmation(0);
            assert_eq!(test::recorded_events().count(), 2);
            assert!(contract.confirmations.contains((0, accounts.alice)));
            assert_eq!(contract.confirmation_count.get(0).unwrap(), 1);
        }

        #[ink::test]
        #[should_panic]
        fn revoke_transaction_no_owner_fail() {
            let mut contract = submit_transaction();
            let accounts = default_accounts();
            set_caller(accounts.django);
            contract.revoke_confirmation(0);
        }

        #[ink::test]
        fn execute_transaction_works() {
            // Execution of calls is currently unsupported in off-chain test.
            // Calling `execute_transaction` panics in any case.
        }
    }
}<|MERGE_RESOLUTION|>--- conflicted
+++ resolved
@@ -539,11 +539,6 @@
                     ExecutionInput::new(t.selector.into()).push_arg(CallInput(&t.input)),
                 )
                 .returns::<()>()
-<<<<<<< HEAD
-                .fire()
-                .map_err(|_| Error::TransactionFailed);
-            self.env().emit_event(Event::Execution {
-=======
                 .try_invoke();
 
             let result = match result {
@@ -551,8 +546,7 @@
                 _ => Err(Error::TransactionFailed),
             };
 
-            self.env().emit_event(Execution {
->>>>>>> c8aa3ee4
+            self.env().emit_event(Event::Execution {
                 transaction: trans_id,
                 result: result.map(|_| None),
             });
@@ -583,11 +577,6 @@
                     ExecutionInput::new(t.selector.into()).push_arg(CallInput(&t.input)),
                 )
                 .returns::<Vec<u8>>()
-<<<<<<< HEAD
-                .fire()
-                .map_err(|_| Error::TransactionFailed);
-            self.env().emit_event(Event::Execution {
-=======
                 .try_invoke();
 
             let result = match result {
@@ -595,8 +584,7 @@
                 _ => Err(Error::TransactionFailed),
             };
 
-            self.env().emit_event(Execution {
->>>>>>> c8aa3ee4
+            self.env().emit_event(Event::Execution {
                 transaction: trans_id,
                 result: result.clone().map(Some),
             });
