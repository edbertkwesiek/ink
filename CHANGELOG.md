# Changelog
All notable changes to this project will be documented in this file.

The format is based on [Keep a Changelog](https://keepachangelog.com/en/1.0.0/),
and this project adheres to [Semantic Versioning](https://semver.org/spec/v2.0.0.html).

## [Unreleased]

<<<<<<< HEAD
## Changed
- [E2E] E2E call builders and extra gas margin option - [#1917](https://github.com/paritytech/ink/pull/1917)
=======
### Changed
>>>>>>> 02c4f0d5
- Make `set_code_hash` generic - [#1906](https://github.com/paritytech/ink/pull/1906)
- Clean E2E configuration parsing - [#1922](https://github.com/paritytech/ink/pull/1922)

### Added
- Linter: `storage_never_freed` lint - [#1932](https://github.com/paritytech/ink/pull/1932)

## Version 5.0.0-alpha

The preview release of the ink! 5.0.0 release.
This release addresses the majority of issues raised in the OpenZeppelin audit
in particular we addressed the proxy selector clashing attack.
As of this release, ink! only allows exactly one other message with a well-known reserved selector to be defined.
You can read more about the change in the [PR](https://github.com/paritytech/ink/pull/1708)

There are also other notable changes:

- Rework of event definitions - [#1827](https://github.com/paritytech/ink/pull/1708).
- Updated upgradeable contract example illustrating `delegate_call`
- Removal of unchecked arithmetic. `cargo-contract` will fail compiling the contract with raw arithmetic operations.
- Introduction of an alternative off-chain E2E testing backend, drink!
**Big thanks to @pmikolajczyk41 for this massive contribution!**

You can see a more detailed log of changes below:

### Added
- [Drink backend]: allow for arbitrary runtime - [#1892](https://github.com/paritytech/ink/pull/1892)
- [Drink backend]: support runtime call - [#1891](https://github.com/paritytech/ink/pull/1891)
- Reexport `scale` dependencies, introduce `#[ink::scale_derive]` - [#1890](https://github.com/paritytech/ink/pull/1890)
- Upgradeable contracts example - [#1889](https://github.com/paritytech/ink/pull/1889)
- Persist static buffer size in metadata - [#1880](https://github.com/paritytech/ink/pull/1880)
- Modify static buffer size via environmental variables - [#1869](https://github.com/paritytech/ink/pull/1869)
- [Drink backend]: Make tests generic `E2EBackend` trait - [#1867](https://github.com/paritytech/ink/pull/1867)
- [Drink backend]: Backend choice  ‒ [#1864](https://github.com/paritytech/ink/pull/1864)
- [Drink backend]: Backend traits - [#1857](https://github.com/paritytech/ink/pull/1857)
- [Drink backend]: Abstract error and result structs - [#1844](https://github.com/paritytech/ink/pull/1844)
- Added `sr25519_verify` function to `ink_env` [#1840](https://github.com/paritytech/ink/pull/1840)
- Warn when primitive number is annotated as event topic - [#1837](https://github.com/paritytech/ink/pull/1837)
- Events `2.0` - [#1827](https://github.com/paritytech/ink/pull/1810)
- Add `set_block_number` to off-chain test api `Engine` - [#1806](https://github.com/paritytech/ink/pull/1806)
- Stabilize `call_runtime` ‒ [#1749](https://github.com/paritytech/ink/pull/1749)
- Schema generation - [#1765](https://github.com/paritytech/ink/pull/1765)
- Restrict wildcard selectors to have exactly one other message - [#1708](https://github.com/paritytech/ink/pull/1708)

### Changed
- Reexport `scale` dependencies, introduce `#[ink::scale_derive]` ‒ [#1890](https://github.com/paritytech/ink/pull/1890)
- `[ink_e2e]` build contracts at runtime instead of during codegen - [#1881](https://github.com/paritytech/ink/pull/1881)
- Use of workspace dependencies and properties - [#1835](https://github.com/paritytech/ink/pull/1835)
- Remove of unchecked arithmetic - [#1831](https://github.com/paritytech/ink/pull/1831)
- E2E crate refactoring - [#1830](https://github.com/paritytech/ink/pull/1830)
- Use `decode_all`` for decoding cross contract call result - [#1810](https://github.com/paritytech/ink/pull/1810)
- E2E: improve call API, remove `build_message` + callback - [#1782](https://github.com/paritytech/ink/pull/1782)

## 4.3.0

### Fixed

- Fix E2E tests for newer rust toolchain & contracts node - #[1884](https://github.com/paritytech/ink/pull/1884)
- Enable Rust >= `1.70`, update `subxt` and `contract-build` - [#1855](https://github.com/paritytech/ink/pull/1855)
- Fix unsupported `--ws-port` argument - [#1850](https://github.com/paritytech/ink/pull/1850)

## Version 4.2.0

### Added
- Persist `Environment` in metadata ‒ [#1741](https://github.com/paritytech/ink/pull/1741)
- Added possibility for `runtime_call` in E2E tests ‒ [#1736](https://github.com/paritytech/ink/pull/1736)
- Added `default` attribute to constructors and messages ‒ [#1724](https://github.com/paritytech/ink/pull/1724)
- Added clarification about `Mapping::size` unit ‒ [#1735](https://github.com/paritytech/ink/pull/1735)

### Changed
- Upgraded `syn` to version `2` ‒ [#1731](https://github.com/paritytech/ink/pull/1731)
- Update `scale-info` requirement to `2.5` ‒ [#1733](https://github.com/paritytech/ink/pull/1733)
- Bump `subxt` to `0.28.0` ‒ [#1750](https://github.com/paritytech/ink/pull/1750)

## Version 4.1.0

### Added
- Basic support for `dyn Trait` to allow cross-contract calls only with trait - [#1673](https://github.com/paritytech/ink/pull/1673)
- E2E: auto detect contracts to be built - [#1691](https://github.com/paritytech/ink/pull/1691)
- Add `set_code_hash` to `EnvAccess` - [#1698](https://github.com/paritytech/ink/pull/1698)
- Add `set_block_timestamp` to off-chain test api `Engine` - [#1721](https://github.com/paritytech/ink/pull/1721)

### Changed
- Support conditional compilation - [#1707](https://github.com/paritytech/ink/pull/1707)

## Version 4.0.1

### Fixed
- Fixing `ManualKey<0>` to act properly - [#1670](https://github.com/paritytech/ink/pull/1670)
- Indicated latest release of `cargo-contract` in `e2e` crate

### Added
- Add `call-runtime` support - [#1641](https://github.com/paritytech/ink/pull/1641)

## Version 4.0.0

The latest stable release of ink! is here 🥳

This version brings a lot of usability improvements, making the language better suited
for the needs of production parachains.

A couple of highlights include:
- Changes to how contract storage works, which significantly reduced the sizes of
  contract binaries
- A new end-to-end testing framework, letting you easily write integration tests
- Changes to the metadata format, which (in part) makes error handling more expressive

There's a lot more to dig through, so take some time to poke around the `CHANGELOG`
(including the `4.0.0-alpha` and `4.0.0-beta` releases).

You may notice there have been a few breaking changes. No need to be scared though, we
wrote up a [migration guide](https://use.ink/faq/migrating-from-ink-3-to-4) covering all
of the breaking changes and how to update your ink! 3.x contract accordingly.

Thanks to everyone that helped make this release possible ❤️

### Compatibility

In order to build contracts which use ink! `v4.0.0` you need to use
`cargo-contract`
[`v2.0.0`](https://github.com/paritytech/cargo-contract/releases/tag/v2.0.0).
You can install it as follows:

`cargo install cargo-contract --force --locked`

You will also need to use a version of [`pallet-contracts`](https://github.com/paritytech/substrate/tree/master/frame/contracts)
later than [polkadot-v0.9.37](https://github.com/paritytech/substrate/tree/polkadot-v0.9.37)
in your node.

The [`v0.24.0`](https://github.com/paritytech/substrate-contracts-node/releases/tag/v0.24.0)
release of the [`substrate-contracts-node`](https://github.com/paritytech/substrate-contracts-node) is
compatible with the ink! `4.0.0` release.

For full compatibility requirements see the [migration guide](https://use.ink/faq/migrating-from-ink-3-to-4/#compatibility).

- Add `Mapping::contains(key)` and `Mapping::insert_return_size(key, val)` ‒ [#1224](https://github.com/paritytech/ink/pull/1224)
- Add [`payment-channel`](https://github.com/paritytech/ink-examples/tree/main/payment-channel) example ‒ [#1248](https://github.com/paritytech/ink/pull/1248) (thanks [@kanishkatn](https://github.com/kanishkatn)!)
- Add `version` field to ink! metadata ‒ [#1313](https://github.com/paritytech/ink/pull/1313)
- The `rand-extension` example has been adapted to an updated version of the `ChainExtension` API ‒ [#1356](https://github.com/paritytech/ink/pull/1356)
- Add `ink_env::pay_with_call!` helper macro for off-chain emulation of sending payments with contract message calls ‒ [#1379](https://github.com/paritytech/ink/pull/1379)
- Allow using `Result<Self, Error>` as a return type in constructors ‒ [#1446](https://github.com/paritytech/ink/pull/1446)
- Add `Mapping::take()` function allowing to get a value removing it from storage ‒ [#1461](https://github.com/paritytech/ink/pull/1461)
- Add E2E testing framework MVP ‒ [#1395](https://github.com/paritytech/ink/pull/1395)
- Add E2E tests for `Mapping` functions - [#1492](https://github.com/paritytech/ink/pull/1492)
- E2E: expose call dry-run method ‒ [#1624](https://github.com/paritytech/ink/pull/1624)
- Make cross-contract callee non-optional ‒ [#1636](https://github.com/paritytech/ink/pull/1636)
- Support custom environment in E2E tests - [#1645](https://github.com/paritytech/ink/pull/1645) (thanks [@pmikolajczyk41](https://github.com/pmikolajczyk41)!)

### Changed
- Contract size optimization in case contract doesn't accept payment ‒ [#1267](https://github.com/paritytech/ink/pull/1267) (thanks [@xgreenx](https://github.com/xgreenx)!)
- Move ink! linter into `ink` repository ‒ [#1361](https://github.com/paritytech/ink/pull/1267)
- Introduce `ink` entrance crate ‒ [#1223](https://github.com/paritytech/ink/pull/1223)
- Use `XXH32` instead of `sha256` for calculating storage keys ‒ [#1393](https://github.com/paritytech/ink/pull/1393)
- Storage Refactoring ‒ [#1331](https://github.com/paritytech/ink/pull/1331)
- Add support for language level errors (`LangError`) ‒ [#1450](https://github.com/paritytech/ink/pull/1450)
- Return `LangError`s from constructors ‒ [#1504](https://github.com/paritytech/ink/pull/1504)
- Update `scale-info` requirement to `2.3` ‒ [#1467](https://github.com/paritytech/ink/pull/1467)
- Merge `Mapping::insert(key, val)` and `Mapping::insert_return_size(key, val)` into one method - [#1463](https://github.com/paritytech/ink/pull/1463)
- FFI: no more `__unstable__` wasm import module ‒ [#1522](https://github.com/paritytech/ink/pull/1522)
- Clean up CallBuilder `return()` type ‒ [#1525](https://github.com/paritytech/ink/pull/1525)
- Fix trait message return type metadata ‒ [#1531](https://github.com/paritytech/ink/pull/1531)
- Bump Dylint dependencies ‒ [#1551](https://github.com/paritytech/ink/pull/1551)
- Stabilize `take_storage` ‒ [#1568](https://github.com/paritytech/ink/pull/1568)
- Chain Extension: Evaluation of method return type at compile time ‒ [#1569](https://github.com/paritytech/ink/pull/1569)
- Make more functions be const ‒ [#1574](https://github.com/paritytech/ink/pull/1574) (thanks [@yjhmelody](https://github.com/yjhmelody)!)
- Unify fallible and non fallible `instantiate` methods ‒ [#1591](https://github.com/paritytech/ink/pull/1591)
- Make `CallBuilder` and `CreateBuilder` error handling optional ‒ [#1602](https://github.com/paritytech/ink/pull/1602)
- Rename `CallBuilder::fire()` method to `invoke()` ‒ [#1604](https://github.com/paritytech/ink/pull/1604)
- chore: add minimum rust version to the ink crate ‒ [#1609](https://github.com/paritytech/ink/pull/1609) (thanks [@Kurtsley](https://github.com/Kurtsley)!)
- Rename `_checked` codegen call methods with `try_` ‒ [#1621](https://github.com/paritytech/ink/pull/1621)
- Bump Substrate and `subxt` dependencies ‒ [#1549](https://github.com/paritytech/ink/pull/1549)
- E2E: spawn a separate contracts node instance per test ‒ [#1642](https://github.com/paritytech/ink/pull/1642)

### Fixed
- Trim single whitespace prefix in the metadata `docs` field ‒ [#1385](https://github.com/paritytech/ink/pull/1385)
- Allow pay_with_call to take multiple arguments ‒ [#1401](https://github.com/paritytech/ink/pull/1401)
- Add Determinism enum from pallet-contracts ‒ [#1547](https://github.com/paritytech/ink/pull/1547)
- Added missed `WhereClosure` for the generics into `storage_item` ‒ [#1536](https://github.com/paritytech/ink/pull/1536) (thanks [@xgreenx](https://github.com/xgreenx)!)

### Removed
- Implement `ecdsa_to_eth_address()` and remove `eth_compatibility` crate ‒ [#1233](https://github.com/paritytech/ink/pull/1233)
- Remove `wee-alloc` ‒ [#1403](https://github.com/paritytech/ink/pull/1403)
- Remove `ink_env::random` function ‒ [#1442](https://github.com/paritytech/ink/pull/1442)
- Remove `Default` implementation for AccountId ‒ [#1255](https://github.com/paritytech/ink/pull/1255)

## Version 4.0.0-rc

The first release candidate is here! This is the first release which could become the final
`v4.0.0`. Any subsequent release candidates should only contain bug fixes: no API changes,
breaking or otherwise.

### Breaking Changes

1. We've renamed some of the generated message methods on the `ContractRef` struct. They
   have been changed from `_checked` to `try_` ([#1621](https://github.com/paritytech/ink/pull/1621))
1. We have removed the `Default` implementation for `AccountId`s. This is because of
   security concerns around the use of the zero address which has a known private key in
   the `sr25519` and `ed25519` curves ([#1255](https://github.com/paritytech/ink/pull/1255)).
1. We have replaced the `CallBuilder::callee()` method with a `call()` method and also
   added a `delegate()` method. This streamlines the `Call` and `DelegateCall` workflows
   ([#1636](https://github.com/paritytech/ink/pull/1636))

### Added
- E2E: expose call dry-run method ‒ [#1624](https://github.com/paritytech/ink/pull/1624)
- Make cross-contract callee non-optional ‒ [#1636](https://github.com/paritytech/ink/pull/1636)

### Changed
- Rename `_checked` codegen call methods with `try_` ‒ [#1621](https://github.com/paritytech/ink/pull/1621)
- Bump Substrate and `subxt` dependencies ‒ [#1549](https://github.com/paritytech/ink/pull/1549)

### Removed
- Remove `Default` implementation for AccountId ‒ [#1255](https://github.com/paritytech/ink/pull/1255)

## Version 4.0.0-beta.1
The coolest feature included in this release is the first published version of
ink!'s native ["end-to-end" (E2E) testing framework](https://github.com/paritytech/ink/issues/1234).

This enables testing of a contract by deploying and calling it on a Substrate node with
`pallet-contracts`. See the [`erc20` example](./examples/erc20/lib.rs) for usage.

### Breaking Changes
This release includes a couple of breaking changes.

1. The `CallBuilder::returns()` method does not require an extra `MessageResult` anymore
   as the type is now added under the hood [(#1525)](https://github.com/paritytech/ink/pull/1525)
1. The `CallBuilder::invoke()` and `CreateBuilder::instantiate() `methods now unwrap the
   `Result` from `pallet-contracts` under the hood ([#1602](https://github.com/paritytech/ink/pull/1602))
   If you wish to handle the error use the new `try_` variants of those methods instead.
1. The `CallBuilder::fire()` method has been renamed to `invoke()`
   ([#1604](https://github.com/paritytech/ink/pull/1604))
1. The `returns_result` flag has been removed from the `#[ink(extension = …)]` attribute
   ([#1569](https://github.com/paritytech/ink/pull/1569))
   We now infer this information at compile time. If `handle_status` is set to `true`,
   the return type will still be wrapped into `Result` as before.
1. The Minimum Supported Rust Version (MSRV) has been set to `1.63.0`. This was already
   the case, but previously it was enforced by `cargo-contract` instead of ink!
   ([#1609](https://github.com/paritytech/ink/pull/1609))

### Added
- Add E2E testing framework MVP ‒ [#1395](https://github.com/paritytech/ink/pull/1395)
- Add E2E tests for `Mapping` functions - [#1492](https://github.com/paritytech/ink/pull/1492)

### Fixed
- Add Determinism enum from pallet-contracts ‒ [#1547](https://github.com/paritytech/ink/pull/1547)
- Added missed `WhereClosure` for the generics into `storage_item` ‒ [#1536](https://github.com/paritytech/ink/pull/1536) (thanks [@xgreenx](https://github.com/xgreenx))

### Changed
- Handle `LangError` from instantiate ‒ [#1512](https://github.com/paritytech/ink/pull/1512)
- FFI: no more `__unstable__` wasm import module ‒ [#1522](https://github.com/paritytech/ink/pull/1522)
- Clean up CallBuilder `return()` type ‒ [#1525](https://github.com/paritytech/ink/pull/1525)
- Fix trait message return type metadata ‒ [#1531](https://github.com/paritytech/ink/pull/1531)
- Bump Dylint dependencies ‒ [#1551](https://github.com/paritytech/ink/pull/1551)
- Stabilize `take_storage` ‒ [#1568](https://github.com/paritytech/ink/pull/1568)
- Chain Extension: Evaluation of method return type at compile time ‒ [#1569](https://github.com/paritytech/ink/pull/1569)
- Make more functions be const ‒ [#1574](https://github.com/paritytech/ink/pull/1574) (thanks [@yjhmelody](https://github.com/yjhmelody))
- Unify fallible and non fallible `instantiate` methods ‒ [#1591](https://github.com/paritytech/ink/pull/1591)
- Make `CallBuilder` and `CreateBuilder` error handling optional ‒ [#1602](https://github.com/paritytech/ink/pull/1602)
- Rename `CallBuilder::fire()` method to `invoke()` ‒ [#1604](https://github.com/paritytech/ink/pull/1604)
- chore: add minimum rust version to the ink crate ‒ [#1609](https://github.com/paritytech/ink/pull/1609) (thanks [@Kurtsley](https://github.com/Kurtsley))

## Version 4.0.0-beta

The focus of the first `beta` release is to establish the stable ABI for the final `4.0.0`
release. It means that whilst subsequent `beta` releases may contain breaking contract
*code* changes, the ABI will remain the same so that any contract compiled and deployed
with `4.0.0-beta` continue to be compatible with all future `4.0.0` versions.

### Compatibility
In order to build contracts which use ink! `v4.0.0-beta` you need to use
`cargo-contract`
[`v2.0.0-beta`](https://github.com/paritytech/cargo-contract/releases/tag/v2.0.0-beta).
You can install it as follows:

`cargo install cargo-contract --version 2.0.0-beta`

You will also need to use a version of [`pallet-contracts`](https://github.com/paritytech/substrate/tree/master/frame/contracts)
later than [265e3f1](https://github.com/paritytech/substrate/commit/265e3f12a2937fe4f71280b3652471627609d04f)
(Nov 3, 2022) in your node.

The [`v0.22.1`](https://github.com/paritytech/substrate-contracts-node/releases/tag/v0.22.1)
release of the [`substrate-contracts-node`](https://github.com/paritytech/substrate-contracts-node) is
compatible with the ink! `4.0.0-beta` release.

### Breaking Changes

## Constructors and Messages now return `LangError`s

We have added a way to handle errors that are neither specific to a particular contract,
nor from the underlying execution environment (e.g `pallet-contracts`). Instead these are
errors that may come from the smart contracting language itself.

For example, take the case where a contract message is called using an invalid selector.
This is not something a smart contract author should need to define as failure case, nor
is it something that the Contracts pallet needs to be aware of.

Previously, the contract execution would trap if an invalid selector was used, leaving
callers with no way to handle the error gracefully. This can now be handled with the help
of the newly added `LangError`.

In short, this change means that all ink! messages and constructors now return a
`Result<R, LangError>`, where `R` is the original return type. Contract callers can
choose to handle the `LangError`.

In order to make this error compatible with other languages we have also added a
`lang_error` field to the metadata format. This will be the central registry of all the
different error variants which languages may want to emit in the future.

Related pull-requests:
- https://github.com/paritytech/ink/pull/1450
- https://github.com/paritytech/ink/pull/1504

Related discussions:
- https://github.com/paritytech/ink/issues/1207
- https://github.com/paritytech/substrate/issues/11018
- https://github.com/paritytech/ink/issues/1002

## Random function removed
We had to remove [`ink_env::random`](https://docs.rs/ink_env/3.3.1/ink_env/fn.random.html)
with [#1442](https://github.com/paritytech/ink/pull/1442).
This function allowed contract developers getting random entropy.
There is unfortunately no way how this can be done safely enough
with built-in Substrate primitives on-chain currently. We're
following the recommendation of our auditors to remove it.

The alternative right now is to provide random entropy off-chain to
the contract, to use a random entropy oracle, or to have a chain-extension
that does this, in case the chain has a possibility to do so.

We hope to bring this function back in a future release of ink!, the
best hope right now is that it could come back with [Sassafras](https://wiki.polkadot.network/docs/learn-consensus#badass-babe-sassafras), a block production
protocol for future versions of Polkadot.

### Added
- Allow using `Result<Self, Error>` as a return type in constructors ‒ [#1446](https://github.com/paritytech/ink/pull/1446)
- Add `Mapping::take()` function allowing to get a value removing it from storage ‒ [#1461](https://github.com/paritytech/ink/pull/1461)

### Changed
- Add support for language level errors (`LangError`) ‒ [#1450](https://github.com/paritytech/ink/pull/1450)
- Return `LangError`s from constructors ‒ [#1504](https://github.com/paritytech/ink/pull/1504)
- Update `scale-info` requirement to `2.3` ‒ [#1467](https://github.com/paritytech/ink/pull/1467)
- Merge `Mapping::insert(key, val)` and `Mapping::insert_return_size(key, val)` into one method - [#1463](https://github.com/paritytech/ink/pull/1463)

### Removed
- Remove `ink_env::random` function ‒ [#1442](https://github.com/paritytech/ink/pull/1442)

## Version 4.0.0-alpha.3

### Breaking Changes

#### New `ink` crate
The `ink_lang` crate has been replaced in [#1223](https://github.com/paritytech/ink/pull/1223) by a new top level `ink`
crate. All existing sub-crates are reexported and should be used via the new `ink` crate, so e.g. `ink::env` instead of
`ink_env`. Contract authors should now import the top level `ink` crate instead of the individual crates.

##### Migration
- In `Cargo.toml` Replace all individual `ink_*` crate dependencies with the `ink` crate.
- In the contract source:
  - Remove the commonly used `use ink_lang as ink` idiom.
  - Replace all usages of individual crates with reexports, e.g. `ink_env` ➜ `ink::env`.

#### Storage Rework
[#1331](https://github.com/paritytech/ink/pull/1331) changes the way `ink!` works with contract storage. Storage keys
are generated at compile-time, and user facing abstractions which determine how contract data is laid out in storage
have changed.

##### Migration
- Initialize `Mapping` fields with `Mapping::default()` instead of  `ink_lang::utils::initialize_contract` in
constructors. See [`erc20`](./examples/erc20/lib.rs) and other examples which use a `Mapping`.
- Remove `SpreadAllocate`, `SpreadLayout` and `PackedLayout` implementations.

#### Removal of `wee-alloc` support
ink! uses a bump allocator by default, additionally we supported another allocator (`wee-alloc`)
through a feature flag. `wee-alloc` is no longer maintained and we removed support for it.

### Changed
- Introduce `ink` entrance crate ‒ [#1223](https://github.com/paritytech/ink/pull/1223)
- Use `XXH32` instead of `sha256` for calculating storage keys ‒ [#1393](https://github.com/paritytech/ink/pull/1393)
- Storage Refactoring ‒ [#1331](https://github.com/paritytech/ink/pull/1331)

### Fixed
- Trim single whitespace prefix in the metadata `docs` field ‒ [#1385](https://github.com/paritytech/ink/pull/1385)
- Allow pay_with_call to take multiple arguments ‒ [#1401](https://github.com/paritytech/ink/pull/1401)

### Added
- Add `ink_env::pay_with_call!` helper macro for off-chain emulation of sending payments with contract message calls ‒ [#1379](https://github.com/paritytech/ink/pull/1379)

### Removed
- Remove `wee-alloc` ‒ [#1403](https://github.com/paritytech/ink/pull/1403)

## Version 4.0.0-alpha.2

**This version was skipped due to an error during the release process**

As part of this series of `alpha`s we are looking for ways to streamline our release process,
so small errors like this are learning experiences for us.

## Version 4.0.0-alpha.1

### Compatibility
In order to build contracts which use ink! `v4.0.0-alpha.1` you need to use
`cargo-contract`
[`v2.0.0-alpha.1`](https://github.com/paritytech/cargo-contract/releases/tag/v2.0.0-alpha.1).
You can install it as follows:

`cargo install cargo-contract --version 2.0.0-alpha.1`

We recommend using a version of the [`pallet-contracts`](https://github.com/paritytech/substrate/tree/master/frame/contracts)
later than [6b85535](https://github.com/paritytech/substrate/tree/6b8553511112afd5ae7e8e6877dc2f467850f155)
(Aug 12, 2022) in your node.

The compatibility issues will be with `ChainExtension`'s and the functions mentioned above.

### Breaking Changes
This release contains a few breaking changes. These are indicated with the :x: emoji.
Most of these were intitially introduced in `v3.1.0` and `v3.2.0` releases but
compatibility was restored in `v3.3.0`.

- As part of [#1224](https://github.com/paritytech/ink/pull/1224) the return type of `ink_env::set_contract_storage()` was changed to
return an `Option<u32>` instead of `()`.
- As part of [#1233](https://github.com/paritytech/ink/pull/1233) the `eth_compatibility` crate was removed. The
  `ecdsa_to_eth_address()` function from it can now be found in the `ink_env` crate.
- As part of [#1267](https://github.com/paritytech/ink/pull/1267) an argument to `ink_lang::codegen::execute_constructor()` (which is
  used internally by the ink! macros) was removed.
- As part of [#1313](https://github.com/paritytech/ink/pull/1313) the ink! ABI was changed so that the version was specified using a
  dedicated `version` key instead of an implicit key which wrapped the entire ABI.

### Added
- :x: Add `Mapping::contains(key)` and `Mapping::insert_return_size(key, val)` ‒ [#1224](https://github.com/paritytech/ink/pull/1224)
- Add [`payment-channel`](https://github.com/paritytech/ink-examples/tree/main/payment-channel) example ‒ [#1248](https://github.com/paritytech/ink/pull/1248)
- :x: Add `version` field to ink! metadata ‒ [#1313](https://github.com/paritytech/ink/pull/1313)
- The `rand-extension` example has been adapted to an updated version of the `ChainExtension` API ‒ [#1356](https://github.com/paritytech/ink/pull/1356)

### Changed
- :x: Contract size optimization in case contract doesn't accept payment ‒ [#1267](https://github.com/paritytech/ink/pull/1267) (thanks [@xgreenx](https://github.com/xgreenx)).
- Move ink! linter into `ink` repository ‒ [#1361](https://github.com/paritytech/ink/pull/1267)

### Removed
- :x: Implement `ecdsa_to_eth_address()` and remove `eth_compatibility` crate ‒ [#1233](https://github.com/paritytech/ink/pull/1233)

## Version 3.3.1

At the moment teams which use both Substrate and ink! in the same codebase are
[experiencing some issues](https://github.com/paritytech/ink/pull/1348#issuecomment-1207477615)
with updating to Substrate's [`polkadot-0.9.27` branch](https://github.com/paritytech/substrate/tree/polkadot-v0.9.27).
This is because that branch uses the `secp256k1@0.24`, which is incompatible with
`secp256k1@0.22`

This release bumps the `secp256k1` version from `v0.22` to `v0.24`.

## Version 3.3.0

This release restores SemVer compatibility in the `v3.x` series of releases, as well as
compatibility with the [`v0.13.0`](https://github.com/paritytech/substrate-contracts-node/releases/tag/v0.13.0)
release of the `substrate-contracts-node`.

### Compatibility
This version will work fine with *substrate-contracts-node* versions from
[0.13.0](https://github.com/paritytech/substrate-contracts-node/releases/tag/v0.13.0) up
to [0.16.0](https://github.com/paritytech/substrate-contracts-node/releases/tag/v0.16.0).

### Changed
*Context: user-reported issues on our SE unveiled backward incompatibility introduced in 3.1.0 release.*
1. [CodeRejected when using ink! v3.1.0](https://substrate.stackexchange.com/questions/2721/cargo-contract-3-0-1)
1. [Incompatibility between ink! v3.0.1 and v3.2.0 ](https://substrate.stackexchange.com/questions/2870/cargo-contract-throws-error-about-supplied-arguments-in-inkconstructor-f)

The following has been done to restore backward compatibility:
- Reverted backward-incompatible piece of [#1224](https://github.com/paritytech/ink/pull/1224).
    - The return signature of `ink_env::set_contract_storage()` was changed to return an
      `Option<u32>`. This could have broken existing code, so this should've been done in
      a `MAJOR` release.
    - Under the hood the PR also changed `Mapping::insert()` to use a new SEAL API
    (`[seal1] seal_set_storage`), which resulted in `CodeRejected` errors in nodes which
    did not have this API (e.g `substrate-contracts-node@0.13.0`).
- Reverted "Optimise deny_payment. Use everywhere semantic of deny ([#1267](https://github.com/paritytech/ink/pull/1267))"
  - This one is to restore compatibility between minor versions of ink! crates; see
    @HCastano's SE [answer](https://substrate.stackexchange.com/a/3000/472) in this
    regard.
- Reverted backward-incompatible piece of [#1233](https://github.com/paritytech/ink/pull/1233).
    - The removal of the `eth_compatibility` crate should have been done in a `MAJOR`
      release.

All these breaking changes are subjects to the upcoming MAJOR *ink!* release 4.0.0.

## Version 3.2.0

### Compatibility
We recommend using a version of the [`pallet-contracts`](https://github.com/paritytech/substrate/tree/master/frame/contracts)
later than [c0ee2ad](https://github.com/paritytech/substrate/tree/c0ee2adaa54b22ee0df5d1592cd0430961afd95c)
(May 23, 2022) in your node.

This is the case in the latest release of the [`substrate-contracts-node`](https://github.com/paritytech/substrate-contracts-node)
[v0.16.0](https://github.com/paritytech/substrate-contracts-node/releases/tag/v0.16.0).

### Added
- Contract size optimization in case contract doesn't accept payment ‒ [#1267](https://github.com/paritytech/ink/pull/1267) (thanks [@xgreenx](https://github.com/xgreenx)).

### Changed
- Two functions have been stabilized: [`ink_env::ecdsa_recover`](https://paritytech.github.io/ink/ink_env/fn.ecdsa_recover.html) and [`ink_env::ecdsa_to_eth_address`](https://paritytech.github.io/ink/ink_env/fn.ecdsa_to_eth_address.html) ‒ [#1270](https://github.com/paritytech/ink/pull/1270) [#1273](https://github.com/paritytech/ink/pull/1273)

### Fixed
- Fixed bug with recent Rust and `cargo test` ‒ [#1272](https://github.com/paritytech/ink/pull/1272) (thanks [@xgreenx](https://github.com/xgreenx)).

## Version 3.1.0

### Compatibility
We recommend using a version of the [`pallet-contracts`](https://github.com/paritytech/substrate/tree/master/frame/contracts)
later than [7d233c2](https://github.com/paritytech/substrate/tree/7d233c2446b5a60662400a0a4bcfb78bb3b79ff7)
(May 13, 2022) in your node.

This is the case in the latest release of the [`substrate-contracts-node`](https://github.com/paritytech/substrate-contracts-node)
[v0.15.1](https://github.com/paritytech/substrate-contracts-node/releases/tag/v0.15.1) and
the latest Polkadot release [v0.9.22](https://github.com/paritytech/polkadot/releases/tag/v0.9.22).

### Breaking Changes
There are two breaking changes in this release:

* As part of [#1235](https://github.com/paritytech/ink/pull/1235) the message selectors of
  your contract may change. A change of selectors would affect your client, frontend, Dapp, etc..
* As part of [#1233](https://github.com/paritytech/ink/pull/1235) we removed the `eth_compatibility`
  crate.<br><br>
  Its recovery functionality has been moved to `ink_env` now: [`ink_env::ecdsa_to_eth_address`](https://paritytech.github.io/ink/ink_env/fn.ecdsa_to_eth_address.html).
  The reason for this change is that we moved the gas-expensive crypto operations into `pallet-contracts`.<br><br>
  The crates `to_default_account_id` function has been removed; the reason for this change is that ink!
  doesn't have knowledge about the specific Substrate types on the underlying chain.
  If you want to retain the function in your contract and are just using standard Substrate types
  you should add the prior functionality to your contract ‒ it was a simple
  `<Blake2x256 as CryptoHash>::hash(&ecdsa_pubkey[u8; 33])`.

### New API functions
We added two new `Mapping` API functions:
[`Mapping::contains`](https://paritytech.github.io/ink/ink_storage/struct.Mapping.html#method.contains) and
[`Mapping::insert_return_size`](https://paritytech.github.io/ink/ink_storage/struct.Mapping.html#method.insert_return_size) ‒ [#1224](https://github.com/paritytech/ink/pull/1224).
These are more gas-efficient than whatever you were using previously.

Additionally there are a couple new `ink_env` functions now:
* [`ink_env::set_code_hash`](https://paritytech.github.io/ink/ink_env/fn.set_code_hash.html)
* [`ink_env::own_code_hash`](https://paritytech.github.io/ink/ink_env/fn.own_code_hash.html)
* [`ink_env::code_hash`](https://paritytech.github.io/ink/ink_env/fn.code_hash.html)
* [`ink_env::ecdsa_to_eth_address`](https://paritytech.github.io/ink/ink_env/fn.ecdsa_to_eth_address.html)

### New Upgradeable Contract Example

We've added a new example: [`upgradeable-contracts/set-code-hash`](https://github.com/paritytech/ink-examples/tree/main/upgradeable-contracts#set-code-hash#set-code-hash).

It illustrates how the newly added [`ink_env::set_code_hash`](https://paritytech.github.io/ink/ink_env/fn.set_code_hash.html)
can be used to implement an upgradeable contract that replaces its own code.

### Added
- Implement `seal_code_hash` and `seal_own_code_hash` ‒ [#1205](https://github.com/paritytech/ink/pull/1205)
- Add `set_code_hash` function and example ‒ [#1203](https://github.com/paritytech/ink/pull/1203)
- Implement [`ink_env::ecdsa_to_eth_address`](https://paritytech.github.io/ink/ink_env/fn.ecdsa_to_eth_address.html) ‒ [#1233](https://github.com/paritytech/ink/pull/1233)
- Add [`Mapping::contains(key)`](https://paritytech.github.io/ink/ink_storage/struct.Mapping.html#method.contains) and [`Mapping::insert_return_size(key, val)`](https://paritytech.github.io/ink/ink_storage/struct.Mapping.html#method.insert_return_size) ‒ [#1224](https://github.com/paritytech/ink/pull/1224)

### Fixed
- Fix ordering of message ids if the trait is implemented before the inherent section ‒ [#1235](https://github.com/paritytech/ink/pull/1235)

### Removed
- Removed `eth_compatibility` crate and moved its functionality partly into `ink_env` ‒ [#1233](https://github.com/paritytech/ink/pull/1233)

## Version 3.0.1

### Changed
- Improve upgradeable examples folder structure, explain differences ‒ [#1188](https://github.com/paritytech/ink/pull/1188)

### Fixed
- Update codegen after SCALE v3.1.2 release ‒ [#1189](https://github.com/paritytech/ink/pull/1189)
- Stop using `CallData` in `multisig` example doc test ‒ [#1202](https://github.com/paritytech/ink/pull/1202)

## Version 3.0.0

This is the stable release for ink! 3.0.

It took us a while to get here and going forward we want to do
smaller releases more often.

*Please note that ink! has not been audited.*

### Compatibility
We recommend using a version of the `contracts` pallet later than
[cc282f84ba53ed2a08374d2a655dc8f08cbc5e86](https://github.com/paritytech/substrate/tree/cc282f84ba53ed2a08374d2a655dc8f08cbc5e86)
(March 15, 2022) in your node.

This is the case in the latest release of the `substrate-contracts-node`:
[v0.10.0](https://github.com/paritytech/substrate-contracts-node/releases/tag/v0.10.0).

### Breaking Changes
#### We replaced the default off-chain testing environment
The off-chain testing environment can be used to write unit tests
for your smart contract with a simulated chain.
We've now replaced the existing off-chain environment with a new
one, which has a bit of a different API.

The major changes are that there is no longer any notion of "execution
context" ‒ so no more `push_execution_context` or `pop_execution_context`.
You can achieve all the same things with the new API, see [here](https://paritytech.github.io/ink/ink_env/test/index.html)
for the API documentation.

We've also switched all our examples to this new environment, you
can find more "template use-cases" there (e.g. for
[chain extension testing](https://github.com/paritytech/ink-examples/tree/main/rand-extension))

#### We removed the dynamic storage allocator
More details on the reasoning behind this can be found in [#1148](https://github.com/paritytech/ink/pull/1148).

#### `CallBuilder` API changed to support `delegate` calls
The `CallBuilder` API changed to now support two types of calls:

* `Call`: a cross-contract call.<br/>
   This was the default until this new API change.
* `DelegateCall`: a delegated call.<br/>
  This enables writing upgradeable contracts using
  the `delegate` pattern. An example has been added to demonstrate this:
  [`delegate-calls`](https://github.com/paritytech/ink-examples/tree/main/upgradeable-contracts).

This is a breaking change, users must now specify the `call_type` to the builder manually.

_If you want to keep existing behavior you just need to specify the type `Call` now._

More details on this change can be found in [#1133](https://github.com/paritytech/ink/pull/1133).

#### Unify `ink_env::{eval_contract, invoke_contract}`

The API for `eval_contract` and `invoke_contract` changed. You can read more
about the change in [#1165](https://github.com/paritytech/ink/pull/1165).

### Added
- Added `keep_attr` to `#[ink::contract]` and `#[ink::trait_definition]` ‒ [#1145](https://github.com/paritytech/ink/pull/1145) (thanks [@xgreenx](https://github.com/xgreenx))..
- Implemented the `seal_is_contract` and `seal_caller_is_origin` API ‒ [#1129](https://github.com/paritytech/ink/pull/1129) [#1166](https://github.com/paritytech/ink/pull/1166).
- Add tests in experimental off-chain env for `trait-erc20` ‒ [#1158](https://github.com/paritytech/ink/pull/1158).
- Add tests in experimental off-chain env for `erc721` ‒ [#1157](https://github.com/paritytech/ink/pull/1157).
- Add tests in experimental off-chain env for `multisig` ‒ [#1159](https://github.com/paritytech/ink/pull/1159).
- Add tests in experimental off-chain env for `dns` ‒ [#1156](https://github.com/paritytech/ink/pull/1156).
- Implemented chain extension testing in experimental off-chain env ‒ [#1152](https://github.com/paritytech/ink/pull/1152).

### Changed
- Replaced default off-chain testing engine with experimental one ‒ [#1144](https://github.com/paritytech/ink/pull/1144).
- Changed `CallBuilder` API to now support delegate calls ‒ [#1133](https://github.com/paritytech/ink/pull/1133) (thanks [@VargSupercolony](https://github.com/VargSupercolony) and [@xgreenx](https://github.com/xgreenx)).
- Unify `ink_env::{eval_contract, invoke_contract}` ‒ [#1165](https://github.com/paritytech/ink/pull/1165).

### Removed
- Removed the dynamic storage allocator ‒ [#1148](https://github.com/paritytech/ink/pull/1148).
- Removed `compile_as_dependency` config option ‒ [#1168](https://github.com/paritytech/ink/pull/1168).

## Version 3.0-rc9

This is the 9th release candidate for ink! 3.0.

### Breaking Changes
#### We removed all data structures other than `Mapping` from the public ink! API

This is a drastic breaking change; it was no easy decision for us.
It affects `Lazy` and `Memory` as well. The rationale behind this change,
as well as some notes on migrating existing contracts, are explained
in [#1111](https://github.com/paritytech/ink/pull/1111) and
[#1137](https://github.com/paritytech/ink/pull/1137).

If you used `Memory` in your contract, you can achieve the same functionality
by passing this data via arguments. If you think there's a case to be
made for bringing it back, please get in contact with us.

If you use [`ink_storage::Mapping`](https://paritytech.github.io/ink/ink_storage/struct.Mapping.html)
in your contract, you need to initialize the data structure using the helper function
[`ink_lang::utils::initialize_contract(…)`](https://paritytech.github.io/ink/ink_lang/utils/fn.initialize_contract.html).
For more code examples you can take a look at our examples, e.g.
[`erc20`](https://github.com/paritytech/ink/blob/master/examples/erc20/lib.rs).

#### Please upgrade `scale-info` and `parity-scale-codec` in your contract's dependencies

In this release candidate we upgraded `scale-info` and `parity-scale-codec`. You have to use a compatible
version in your contract's `Cargo.toml` as well; `cargo-contract` will throw an error otherwise.

The `Cargo.toml` should contain
```
scale-info = { version = "2", default-features = false, features = ["derive"], optional = true }
scale = { package = "parity-scale-codec", version = "3", default-features = false, features = ["derive", "full"] }
```

### Added
- Export `ink_lang::utils::initialize_contract(…)` - [#1077](https://github.com/paritytech/ink/pull/1077).
- Add `get_owner()` function to `dns` example contract - [#1118](https://github.com/paritytech/ink/pull/1118) (thanks [@agryaznov](https://github.com/agryaznov)).
- Improved usage documentation of `ink_storage::Mapping` - [#1138](https://github.com/paritytech/ink/pull/1138).

### Changed
- Updated to `parity-scale-codec = "3"` and `scale-info = "2"` - [#1132](https://github.com/paritytech/ink/pull/1132).

### Removed
- Remove `collection` and `lazy` modules from public ink! API - [#1111](https://github.com/paritytech/ink/pull/1111).
- Remove `Memory` from public ink! API - [#1137](https://github.com/paritytech/ink/pull/1137).

### Fixed
- Fix bug with referencing two external trait definitions - [#1141](https://github.com/paritytech/ink/pull/1141).
- Explicitly specify trait in dispatching - [#1131](https://github.com/paritytech/ink/pull/1131) (thanks [@xgreenx](https://github.com/xgreenx)).
- Make `rust-analyzer` expand ink! macros without warning - [#1107](https://github.com/paritytech/ink/pull/1107).

## Version 3.0-rc8

This is the 8th release candidate for ink! 3.0.

### Compatibility

You need to upgrade to a new version of the `contracts` pallet in order to use this
ink! release. Specifically we recommend you upgrade to at least the pallet version
[249dbbb](https://github.com/paritytech/substrate/commit/249dbbba6a1a277a3098c2a5b302645da16451ad)
(or newer than Jan 17, 2022).

For `substrate-contracts-node` we just issued a new release `v0.5.0`, which has been synchronized
to the latest Substrate `master` and hence is compatible with this ink! release candidate.

Also, the metadata changed with this release, so you need to have a recent version of
the user interface you are using. For `polkadot-js/api` and `polkadot-js/apps` the metadata
changes are supported since Jan 19, 2022.

### Metadata Changes
There are two metadata changes in this release candidate:

#### For messages and constructors: `name: Array` ➔ `label: String`

The messages and constructors exposed by a contract were previously denoted with
```json
"name": ["foo", "bar"]
```
Now they are instead denoted with
```json
"label": "foo"
```
For public contract methods that are implemented from a trait, the trait name is prefixed to
the method name with `::` as the separator. So e.g. `trait_name::get_owner`.

The ink! PR which implemented this is [#923](https://github.com/paritytech/ink/pull/923),
for the `polkadot-js/api` it was [polkadot-js/api#4255](https://github.com/polkadot-js/api/pull/4255).

#### Constructors got a new field: `payable: bool`
Constructors now have to be specified `payable` if it's intended for them to receive value
(i.e. tokens). This is a breaking change, beforehand they were by default payable,
now they are by default non-payable.

The ink! PR which implemented this is [#1065](https://github.com/paritytech/ink/pull/1065), the PR that updated the ink!
metadata to V3 is [#1100](https://github.com/paritytech/ink/pull/1100), and for the `polkadot-js/api` it was [polkadot-js/api#4432](https://github.com/polkadot-js/api/pull/4432).

### Changed
- Update metadata to support payable constructors - [#1100](https://github.com/paritytech/ink/pull/1100).
- Make constructors non-payable by default, require specifying `payable` explicitly - [#1065](https://github.com/paritytech/ink/pull/1065).
- Renamed the error code `EcdsaRecoverFailed` to `EcdsaRecoveryFailed` ‒ [#1064](https://github.com/paritytech/ink/pull/1064).
- Renamed the `ink_env` function `transferred_balance()` to `transferred_value()` ‒ [#1063](https://github.com/paritytech/ink/pull/1063).
- Removed the error codes `BelowSubsistenceThreshold` and `NewContractNotFunded` ‒ [#1062](https://github.com/paritytech/ink/pull/1062).
- Updated ink! to use the most recent `contracts` pallet API ‒ [#1053](https://github.com/paritytech/ink/pull/1053).
- Explicitly link against `rlibc` to get non-buggy version of `memcpy` ‒ [#1049](https://github.com/paritytech/ink/pull/1049).
- Changed the metadata field `name` to `label` for messages and constructors ‒ [#923](https://github.com/paritytech/ink/pull/923) (thanks [@xgreenx](https://github.com/xgreenx)).

### Added
- Added a `remove` method to the `Mapping` data structure ‒ [#1023](https://github.com/paritytech/ink/pull/1023).

## Version 3.0-rc7

This is the 7th release candidate for ink! 3.0.

Since our last release candidate we implemented a number of contract size improvements.
With those improvements the size of our `erc20` example has reduced significantly:

|          |             | Release Build with `cargo-contract` |
|:---------|:------------|:------------------------------------|
| `erc20`  | `3.0.0-rc6` | 29.3 K                              |
| `erc20`  | `3.0.0-rc7` | 10.4 K                              |

The savings apply partly to our other examples; for `erc20` they are most
significant since it has been migrated to use a new [`Mapping`](https://paritytech.github.io/ink/ink_storage/lazy/struct.Mapping.html)
data structure, which we introduce with this release candidate.
The other examples will be migrated to this new data structure as a next step.

### Compatibility

You need to upgrade to a new version of the `contracts` pallet in order to use
this ink! release. This is because we upgraded to a newer `seal_call` API.
Specifically you need to upgrade to at least the pallet version
[e9fca0f](https://github.com/paritytech/substrate/commit/e9fca0f4d7a65998206f29baf0133a7931452104)
(or newer than Nov 24).

### Removed
- Removed the state rent API ‒ [#1036](https://github.com/paritytech/ink/pull/1036).

### Added
- Added support for wildcard selectors ‒ [#1020](https://github.com/paritytech/ink/pull/1020).
    - This enables writing upgradeable smart contracts using the proxy/forward pattern.
    - Annotating a wildcard selector in traits is not supported.
- The ink! codegen now heavily relies on static type information based on traits defined in `ink_lang` ‒ [#665](https://github.com/paritytech/ink/pull/665).
    - Some of those traits and their carried information can be used for static reflection of ink!
      smart contracts. Those types and traits reside in the new `ink_lang::reflect` module and is
      publicly usable by ink! smart contract authors.

### Changed
- Upgraded to the `seal_call` v1 API ‒ [#960](https://github.com/paritytech/ink/pull/960).
  - This API now enables control over the behavior of cross-contract calls, e.g. to forward/clone input,
    enable tail calls and control reentrancy.
    The crate documentation contains more details on the [`CallFlags`](https://paritytech.github.io/ink/ink_env/struct.CallFlags.html).
  - **Note:** The default behavior of cross-contract calls now disallows reentering the calling contract.
- ink! contract definitions via `#[ink::contract]` ‒ [#665](https://github.com/paritytech/ink/pull/665).<br/>
  For ink! smart contracts we now generate two contract types. Given `MyContract`:
    - `MyContract` will still be the storage struct.
      However, it can now additionally be used as static dependency in other smart contracts.
      Static dependencies can be envisioned as being directly embedded into a smart contract.
    - `MyContractRef` is pretty much the same of what we had gotten with the old `ink-as-dependency`.
      It is a typed thin-wrapper around an `AccountId` that is mirroring the ink! smart contract's API
      and implemented traits.
- ink! trait definitions via `#[ink::trait_definition]` ‒ [#665](https://github.com/paritytech/ink/pull/665).
    - ink! trait definitions no longer can define trait constructors.
    - ink! trait implementations now inherit `selector` and `payable` properties for trait messages.
        - Now explicitly setting `selector` or `payable` property for an implemented ink! trait method
          will only act as a guard that the set property is in fact the same as defined by the ink!
          trait definition.
- Improved some ink! specific compile errors ‒ [#665](https://github.com/paritytech/ink/pull/665).
    - For example, when using ink! messages and constructors which have inputs (or
      outputs) that cannot be encoded (or decoded) using the SCALE codec.
- Simplified selector computation for ink! trait methods ‒ [#665](https://github.com/paritytech/ink/pull/665).
    - Now selectors are encoded as `blake2b({namespace}::{trait_identifier}::{message_identifier})[0..4]`.
      If no `namespace` is set for the ink! trait definition then the formula is
      `blake2b({trait_identifier}::{message_identifier})[0..4]`.
      Where `trait_identifier` and `message_identifier` both refer to the identifiers of the ink! trait
      definition and ink! trait message respectively.
- We switched to Rust edition 2021 ‒ [#977](https://github.com/paritytech/ink/pull/977).
- Update chain extension example to show argument passing ‒ [#1029](https://github.com/paritytech/ink/pull/1029).

### Fixed
- Contracts now revert the transaction if an ink! message returns `Result::Err` ‒ [#975](https://github.com/paritytech/ink/pull/975), [#998](https://github.com/paritytech/ink/pull/998).
    - It is still possible to match against a `Result` return type for a called dependency contract
      ‒ i.e. a sub-contract specified in the contract's `Cargo.toml`.
- We implemented a number of Wasm contract size improvements:
    - Simple Mapping Storage Primitive ‒ [#946](https://github.com/paritytech/ink/pull/946).
    - Remove `always` from `inline` to allow compiler decide that to do ‒ [#1012](https://github.com/paritytech/ink/pull/1012) (thanks [@xgreenx](https://github.com/xgreenx)).
    - Add a way to allocate a storage facility using spread (and packed) layouts ‒ [#978](https://github.com/paritytech/ink/pull/978).
    - Extract non-generic part of `push_topic` to reduce code size ‒ [#1026](https://github.com/paritytech/ink/pull/1026).

## Version 3.0-rc6

This is the 6th release candidate for ink! 3.0.

### Compatibility

#### Please upgrade `cargo-contract`

You need to update to the latest `cargo-contract` in order to use this release:
```
cargo install cargo-contract --vers ^0.15 --force --locked
```

If you build contracts from this release candidate with an older `cargo-contract`,
the UI's won't display all contract-relevant fields.

#### Please upgrade `scale-info` in your contract's dependencies

In this release candidate we upgraded `scale-info`. You have to use a compatible
version in your contract's `Cargo.toml` as well; `cargo-contract` will throw
an error otherwise.

The `Cargo.toml` should contain
```
scale-info = { version = "1.0", default-features = false, features = ["derive"], optional = true }
scale = { package = "parity-scale-codec", version = "2", default-features = false, features = ["derive", "full"] }
```

#### New metadata format

There are breaking changes to the metadata format in this release.

- Removes top level `metadataVersion` field from the contract metadata (https://github.com/paritytech/cargo-contract/pull/342/files).
- Introduces new top level versioned metadata [enum](https://github.com/paritytech/ink/blob/master/crates/metadata/src/lib.rs#L68).
- Upgrades to `scale-info` version `1.0` (https://github.com/paritytech/ink/pull/845).
  - The previous supported version was `0.6`, so check release notes for all changes since then: https://github.com/paritytech/ink/pull/845
  - One of the main changes to be aware of is the change to 0 based type lookup ids: https://github.com/paritytech/scale-info/pull/90

### Added
- Added an Ethereum-compatibility function to recover a public key from an ECDSA signature and message hash - [#914](https://github.com/paritytech/ink/pull/914) (thanks [@xgreenx](https://github.com/xgreenx)).
- Added new utility proc. macros to `ink_lang` crate - [#947](https://github.com/paritytech/ink/pull/947):
    - `blake2!`: Compute the BLAKE2b 256-bit hash of the given input literal string.
    - `selector_bytes!`: Compute the ink! selector of the given input literal string and return it as `[u8; 4]`.
    - `selector_id!`: Compute the ink! selector of the given input literal string and return it as `u32`.

### Changed
- Update to `scale-info` 1.0 - [#845](https://github.com/paritytech/ink/pull/845).
- Message and constructor selectors no longer take their inputs as string, but as `u32` decodable integer - [#928](https://github.com/paritytech/ink/pull/928).<br/>
  For example:
    - It is no longer possible to specify a selector as `#[ink(selector = "0xC0DECAFE")]`.
    - The newly allowed formats are `#[ink(selector = 0xC0DECAFE)]` and `#[ink(selector = 42)]`.
    - Smart contract authors are required to update their smart contracts for this change.
- Improved the `multisig` example - [#962](https://github.com/paritytech/ink/pull/962).
- Changed the link to our beginner's workshop to the migrated workshop on `substrate.io` - [#957](https://github.com/paritytech/ink/pull/957).

### Fixed
- Fixed a mistake in the `ink_env::block_timestamp()` documentation - [#937](https://github.com/paritytech/ink/pull/937).

## Version 3.0-rc5 (2021-09-08)

This is the 5th release candidate for ink! 3.0.

The list below shows the additions, changes and fixes that are visible to users of ink!.

### Compatibility

Make sure to use a recent Rust nightly and `cargo-contract` with the current release:
```
cargo install cargo-contract --vers ^0.14 --force --locked && rustup update
```

In the past we recommended using our [`canvas-node`](https://github.com/paritytech/canvas)
for local contract development and testing. We've now migrated this node to be run
as a Parachain. This new setup comes with some additional overhead though (such as requiring
a local Polkadot installation); for local development this is often unnecessary.

We've therefore created a new project, the
[`substrate-contracts-node`](https://github.com/paritytech/substrate-contracts-node).
It fulfills the same purpose the `canvas-node` did before ‒ it's a standalone node which is
just Substrate's [`node-template`](https://github.com/paritytech/substrate/tree/master/bin/node-template)
modified to include [the `contracts` pallet](https://github.com/paritytech/substrate/tree/master/frame/contracts).
You can install the newest version like this:
```
cargo install contracts-node --git https://github.com/paritytech/substrate-contracts-node.git --force
```
After you've installed the node it can be run via `substrate-contracts-node --tmp --dev`.

### Added
- Added example for mocking chain extensions in off-chain tests ‒ [#882](https://github.com/paritytech/ink/pull/882).
- Panic messages are now printed to debug buffer ‒ [#894](https://github.com/paritytech/ink/pull/894).

### Changed
- Unlicensed smart contract examples ‒ [#888](https://github.com/paritytech/ink/pull/888).
- Stabilized `seal_debug_message` ‒ [#902](https://github.com/paritytech/ink/pull/902).

## Version 3.0-rc4 (2021-07-19)

This is the 4th release candidate for ink! 3.0.

The list below shows the additions, changes and fixes that are visible to users of ink!.

### Compatibility

ink! 3.0-rc4 is compatible with

- The "ink! CLI" [`cargo-contract`](https://github.com/paritytech/cargo-contract)
  version `0.13.0` or newer.
    - Install the newest version using `cargo install --force cargo-contract`.
- Substrate version `4.0.0-dev` including the `contracts-pallet` version `4.0.0-dev`.
- [`substrate-contracts-node`](https://github.com/paritytech/substrate-contracts-node) version `0.1.0` or newer.
    - Install the newest version using `cargo install contracts-node --git https://github.com/paritytech/substrate-contracts-node.git --force`.

The documentation on our [Documentation Portal](https://use.ink)
is up-to-date with this release candidate. Since the last release candidate we notably
added a number of [Frequently Asked Questions](https://use.ink/faq)
there.

### Quality Assurance

In order to ensure a continuously high quality of our codebase we implemented a number
of key improvements to our testing setup:

- We've put an emphasis on automated testing of the usage examples in our crate documentation.
  Those are now tested in the context of a complete ink! contract. In the past this was not
  always the case, sometimes usage examples were just isolated code snippets.
- We started our [`ink-waterfall`](https://github.com/paritytech/ink-waterfall) project,
  which runs End-to-End tests through our entire stack.
  All our examples are continuously built using the latest `cargo-contract`. They are
  subsequently deployed on the latest `substrate-contracts-node` by emulating browser interactions with
  both the [`canvas-ui`](https://paritytech.github.io/canvas-ui/#/) and the
  [`polkadot-js`](https://polkadot.js.org/apps/#/) UI.
  This testing setup enables us to detect bugs which only appear in the context of using
  multiple components together early on.
- To improve the readability of our documentation we introduced automated grammar and spell
  checking into our Continuous Integration environment.

### Added
- Added support for the new `seal_random` API ‒ [#734](https://github.com/paritytech/ink/pull/734).
- Added missing documentation for the `ink_storage_derive` procedural macros ‒ [#711](https://github.com/paritytech/ink/pull/711).
- Implemented the (unstable) `seal_rent_params` API ‒ [#755](https://github.com/paritytech/ink/pull/755).
- Implemented the (unstable) `seal_rent_status` API ‒ [#798](https://github.com/paritytech/ink/pull/798).
- Implemented the (unstable) `seal_debug_message` API ‒ [#792](https://github.com/paritytech/ink/pull/792).
    - Printing debug messages can now be achieved via `ink_env::debug_println!(…)`.
    - See [our documentation](https://use.ink/faq#how-do-i-print-something-to-the-console-from-the-runtime)
      for more information.
    - The examples have been updated to reflect this new way of printing debug messages.
- Added usage comments with code examples to the `ink_env` API ‒ [#797](https://github.com/paritytech/ink/pull/797).
    - The [published crate documentation](https://paritytech.github.io/ink/ink_lang/struct.EnvAccess.html) now contains
      much more code examples for the methods behind `self.env()` and `Self::env()`.
- Added an example implementation for ERC-1155, a multi-token standard ‒ [#800](https://github.com/paritytech/ink/pull/800).
- Implemented binary search for `collections::Vec` ‒ [#836](https://github.com/paritytech/ink/pull/836).
- Added the ability of submitting payable transactions to the `multisig` example ‒ [#820](https://github.com/paritytech/ink/pull/820).
- Implemented `Decode` for `Error` types in the examples, enabling building them as dependencies ‒ [#761](https://github.com/paritytech/ink/pull/761).
- We started working on a new off-chain environment testing engine ‒ [#712](https://github.com/paritytech/ink/pull/712).
    - The old testing environment has a number of limitations, which we are well aware of.
      We're confident that with the new testing engine we will be able to conduct much more
      elaborate testing in an emulated chain environment.
    - For the moment, the new engine is unstable and only available behind a feature flag.
      A number of examples have already been converted to support the new testing engine.

### Changed
- To reduce a contract's space footprint we switched the default allocator to a bump allocator implementation ‒ [#831](https://github.com/paritytech/ink/pull/831).
- A couple of readme's have been reworked:
    - Our main ink! readme ‒ [#774](https://github.com/paritytech/ink/pull/774).
    - The `rand-extension` example readme ‒ [#793](https://github.com/paritytech/ink/pull/793).
    - The `delegator` example readme ‒ [#766](https://github.com/paritytech/ink/pull/766).
- With the stabilization of Rust 1.51 we ware able to remove the `ink-unstable` feature, making
  `collections::SmallVec` and `lazy::LazyArray` available by default ‒ [#746](https://github.com/paritytech/ink/pull/746).
- To resolve confusion, we migrated all usages of `#[test]` in our examples to `#[ink::test]` ‒ [#746](https://github.com/paritytech/ink/pull/746).
    - The difference is that `#[ink::test]` spawns an emulated chain environment (an "off-chain" environment)
      and hence comes with a bit of overhead. It was not always clear to users when they require
      an off-chain environment, we decided to mitigate this confusion by using an emulated chain
      environment for all our example tests.
- With the stabilization of Rust's `min_const_generics` we were able to replace the fixed
  size implementations of `SpreadLayout` and `PackedLayout` for Arrays. These traits are
  now implemented for all Arrays of size `usize` ‒ [#754](https://github.com/paritytech/ink/pull/754).
- We were able to remove the pinned `funty` dependency ‒ [#711](https://github.com/paritytech/ink/pull/711).
- The `contract-transfer` example has been improved for better UI support ‒ [#789](https://github.com/paritytech/ink/pull/789).
- The `contract-transfer` example has been improved for better error handling ‒ [#790](https://github.com/paritytech/ink/pull/790).

### Fixed
- Catch illegal `struct` destructuring pattern in ink! message arguments ‒ [#846](https://github.com/paritytech/ink/pull/846).
- Removed an erroneous `Salt` type in code generation for cross-contract calls ‒ [#842](https://github.com/paritytech/ink/pull/842).
- Do not generate metadata if compiled as dependency ‒ [#811](https://github.com/paritytech/ink/pull/811).
- Fix execution context parameters in DNS example tests ‒ [#723](https://github.com/paritytech/ink/pull/723).
- Fixed the `Greeter` contract example from our doc comments ‒ [#773](https://github.com/paritytech/ink/pull/773).

## Version 3.0-rc3 (2021-03-02)

This is the 3rd release candidate for ink! 3.0.

The list below shows the additions, changes and fixes that are visible to users of ink!.

### Compatibility

ink! 3.0-rc3 is compatible with

- The `cargo-contract` CLI tool version `0.9.1` or newer.
    - Install newest version using `cargo install --force cargo-contract`.
- Substrate version `3.0` including the `contracts-pallet` version `3.0`.

### Added

- Implemented chain extensions feature for ink!.
- ink!'s official documentation portal: https://use.ink/
- It is now possible to pass a `salt` argument to contract instantiations.
- Implemented fuzz testing for the ink! codebase.

### Changed

- Migrate `ink_storage::SmallVec` and `ink_storage::lazy::SmallLazyArray` to use `min_const_generics`.
    - The `min_const_generics` feature is going to be stabilized in Rust 1.51. For now it was put behind
      the `ink-unstable` crate feature of the `ink_storage` crate.
- Improve error reporting for conflicting ink! attributes.
- Improve error reporting for invalid constructor or message selector. (https://github.com/paritytech/ink/pull/561)
- Remove `iter_mut` for `ink_storage::BinaryHeap` data structure.
- Add documented demonstration how to properly mock `transferred_balance` calls: https://github.com/paritytech/ink/pull/555
- Add contract example which uses `ext_transfer` and `ext_terminate`: https://github.com/paritytech/ink/pull/554
- Improve documentation of `transfer` and `minimum_balance` APIs: https://github.com/paritytech/ink/pull/540

### Fixed

- The Delegator example contract now compiles properly using the `build-all.sh` bash script.
- Update crate dependencies:
    - `scale-info 0.6`
    - `parity-scale-codec 2.0`
    - `rand 0.8`
    - `itertools 0.10`
- Remove unused `tiny-keccak` dependency from `ink_primitives`.
- Changed the default `BlockNumber` type to `u32`. This is a fix since it now properly mirrors Substrate's default `BlockNumber` type.
- Ensure topics are unique: https://github.com/paritytech/ink/pull/594
- Several fixes for `ink_storage` data structures, including:
    - `Drop` implementation for `Pack` now works properly. (https://github.com/paritytech/ink/pull/600)
    - `Drop` implementation for `Lazy` now always properly clean up storage. (https://github.com/paritytech/ink/pull/597)
    - Nested `Lazy` now properly clears storage data. (https://github.com/paritytech/ink/pull/583)
    - `Option` fields now properly clean up nested storage data. (https://github.com/paritytech/ink/pull/570)

## Version 3.0-rc2 (2020-10-22)

This is the 2nd release candidate for ink! 3.0.

On top of the changes introduced in the first release candidate for ink! 3.0 we introduced
the following improvements, new features and bug fixes:

- The `ink_storage` crate now comes with a new `BinaryHeap` data structure
  that has a very similar interface to the well known Rust standard library
  `BinaryHeap`. It features specific optimizations to reduce the storage reads
  and writes required for its operations.
- Fixed a bug with `ink_storage::Lazy` that corrupted the storage of
  other storage data structures if it was unused in a contract execution.
- The `ink_storage::alloc::Box` type now implements `scale_info::TypeInfo` which
  now allows it to be fully used inside other storage data structures such as
  `ink_storage::collections::Vec`. The missing of this implementation was
  considered a bug.
- The `LazyHashMap` low-level storage abstraction is now re-exported from within
  the `ink_storage::lazy` module and docs are inlined.
- Added note about the `ink_core` split into `ink_env` and `ink_storage` crates
  to the release notes of ink! 3.0-rc1.
- The `Cargo.toml` documentation now properly links to the one deployed at docs.rs.
  On top of that crate level documentation for the `ink_allocator` crate has been
  added.
- Add new ERC-20 example contract based on a trait implementation. Also modernized
  the old non-trait based ERC-20 example token contract.

## Version 3.0-rc1 (2020-10-09)

Be prepared for the ink! 3.0 release notes because the whole version was basically a rewrite of
all the major components that make up ink!. With our experience gained from previous releases
of ink! we were able to detect weak spots of the design and provided ink! with more tools,
more features and more efficiency as ever. Read more below …

### Just. Be. Rust. 3.0

In the 3.0 update we further explored the space for ink! to just feel like it was plain Rust.
With this in mind we changed the syntax slightly in order to better map from ink! to the generated
Rust code. So what users see is mostly what will be generated by ink! later.

In this vein `#[ink(storage)]` and `#[ink(event)]` structs as well as `#[ink(message)]` and
`#[ink(constructor)]` methods now need to be specified with public visibility (`pub`).

The `#[ink(constructors)]` syntax also changes and no longer uses a `&mut self` receiver but
now follows the natural Rust constructors scheme. So it is no longer possible to shoot
yourself in the foot by accidentally forgetting to initialize some important data structures.

**Old ink! 2.0:**
```rust
#[ink(constructor)]
fn new_erc20(&mut self, initial_supply: Balance) {
    let caller = self.env().caller();
    self.total_supply.set(initial_supply);
    self.balances.insert(caller, initial_supply);
}
```
**New ink! 3.0:**
```rust
#[ink(constructor)]
pub fn new_erc20(initial_supply: Balance) -> Self {
    let caller = self.env().caller();
    let mut balances = ink_storage::HashMap::new();
    balances.insert(caller, initial_supply);
    Self {
        total_supply: initial_supply,
        balances,
    }
}
```

Also ink! 3.0 no longer requires a mandatory `version` field in the header of the ink! module attribute.

Syntactically this is all it takes to port your current ink! smart contracts over to ink! 3.0 syntax.

### Split of ink_core

The `ink_core` crate no longer exists. It has been split into the new `ink_env` and `ink_storage` crates.

Everything that was previously accessed through `ink_core::env` now lives in `ink_env` and everything
that was previously accessed through `ink_core::storage` now lives in `ink_storage`. Both crates keep
the responsibilities of their former originating `ink_core` modules.

### New Storage Module

The storage module has been reworked entirely.
Also it no longer lives in the `ink_core` crate but instead is defined as its own `ink_storage` crate.

In a sense it acts as the standard storage library for ink! smart contracts in that it provides all the
necessary tools and data structures to organize and operate the contract's storage intuitively and efficiently.

#### Lazy

The most fundamental change in how you should think about data structures provided by the new `ink_storage`
crate is that they are inherently lazy. We will explain what this means below!
The `ink_storage` crate provides high-level and low-level lazy data structures.
The difference between high-level and low-level lies in the distinction in how these data structures are aware
of the elements that they operate on. For high-level data structures they are fully aware about the elements
they contains, do all the clean-up by themselves so the user can concentrate on the business logic.
For low-level data structures the responsibility about the elements lies in the hands of the contract author.
Also they operate on cells (`Option<T>`) instead of entities of type `T`.
But what does that mean exactly?

The new `ink_storage::Lazy` type is what corresponds the most to the old `ink_core::storage::Value` type. Both cache their entities and both act lazily on the storage. This means that a read or write operation is only performed when it really needs to in order to satisfy other inputs.
Data types such as Rust primitives `i32` or Rust's very own `Vec` or data structures can also be used to operate on the contract's storage, however, they will load their contents eagerly which is often not what you want.

An example follows with the below contract storage and a message that operates on either of the two fields.
```rust
#[ink(storage)]
pub struct TwoValues {
    offset: i32,
    a: i32,
    b: i32,
}

impl TwoValues {
    #[ink(message)]
    pub fn set(&mut self, which: bool, new_value: i32) {
        match which {
            true  => { self.a = self.offset + new_value; },
            false => { self.b = self.offset + new_value; },
        }
    }
}
```

Whenever we call `TwoValues::set` always both `a` and `b` are loaded despite the fact the we only operate on one of them at a time. This is very costly since storage accesses are in fact database look-ups.
In order to prevent this eager loading of storage contents we can make use of `ink_storage::Lazy` or other lazy data structures defined in that crate:
```rust
#[ink(storage)]
pub struct TwoValues {
    offset: i32,
    a: ink_storage::Lazy<i32>,
    b: ink_storage::Lazy<i32>,
}

impl TwoValues {
    #[ink(message)]
    pub fn set(&mut self, which: bool, new_value: i32) {
        match which {
            true  => { self.a = offset + new_value; },
            false => { self.b = offset + new_value; },
        }
    }
}
```
Now `a` and `b` are only loaded when the contract really needs their values.
Note that `offset` remained `i32` since it is always needed and could spare the minor overhead of the `ink_storage::Lazy` wrapper.

#### HashMap

In the follow we explore the differences between the high-level `ink_storage::collections::HashMap`
and the low-level `ink_storage::lazy::LazyHashMap`. Both provide very similar functionality in that they map some generic key to some storage entity.

However, their APIs look very different. Whereas the `HashMap` provides a rich and high-level API that is comparable to that of Rust's very own `HashMap`, the `LazyHashMap` provides only a fraction of the API and also operates on `Option<T>` values types instead of `T` directly. It is more similar Solidity mappings than to Rust's `HashMap`.

The fundamental difference of both data structures is that `HashMap` is aware of the keys that have been stored in it and thus can reconstruct exactly which elements and storage regions apply to it. This enables it to provide iteration and automated deletion as well as efficient way to defragment its underlying storage to free some storage space again. This goes very well in the vein of Substrate's storage rent model where contracts have to pay for the storage they are using.

| Data Structure | level of abstraction | caching | lazy | element type | container |
|:--|:-:|:-:|:-:|:-:|:-:|
| `T` | - | yes | no | `T` | primitive value |
| `Lazy<T>` | high-level | yes | yes | `T` | single element container |
| `LazyCell<T>` | low-level | yes | yes | `Option<T>` | single element, no container |
| `Vec<T>` | high-level | yes | yes | `T` | Rust vector-like container |
| `LazyIndexMap<T>` | low-level | yes | yes | `Option<T>` | similar to Solidity mapping |
| `HashMap<K, V>` | high-level | yes | yes | `V` (key type `K`) | Rust map-like container |
| `LazyHashMap<K, V>` | low-level | yes | yes | `Option<V>` (key type `K`) | similar to Solidity mapping |

There are many more! For more information about the specifics please take a look into [the `ink_storage` crate documentation](https://paritytech.github.io/ink/ink_storage/).

#### Spread & Packed Modes

Storing or loading complex data structures to and from contract storage can be done in many different ways. You could store all information into a single storage cell or you could try to store all information into as many different cells as possible. Both strategies have pros and cons under different conditions.

For example it might be a very good idea to store all the information under the same cell if all the information is very compact. For example when we are dealing with a byte vector that is expected to never be larger than approx a thousand elements it would probably be more efficient if we store all those thousand bytes in the same cell and especially if we often access many of those (or all) in our contract messages.

On the other hand spreading information across as many cells as possible might be much more efficient if we are dealing with big data structures, a lot of information that is not compact, or when messages that operate on the data always only need a small fraction of the whole data.
An example for this use case is if you have a vector of user accounts where each account stores potentially a lot of information, e.g. a 32-byte hash etc and where our messages only every operate on only a few of those at a time.

The `ink_storage` crate provides the user full control over the strategy or a mix of these two root strategies through some fundamental abstractions that we are briefly presenting to you.

#### Default: Spreading Mode

By default ink! spreads information to as many cells as possible. For example if you have the following `#[ink(storage)]` struct every field will live in its own single storage cell. Note that for `c` all 32 bytes will share the same cell!

```rust
#[ink(storage)]
pub struct Spreaded {
    a: i32,
    b: ink_storage::Lazy<i32>,
    c: [u8; 32],
}
```

#### Packing Storage

We can alter this behavior by using the `ink_storage::Pack` abstraction:

```rust
pub struct Spreaded {
    a: i32,
    b: ink_storage::Lazy<i32>,
    c: [u8; 32],
}

#[ink(storage)]
pub struct Packed {
    packed: ink_storage::Pack<Spreaded>,
}
```

Now all fields of `Spreaded` will share the same storage cell. This means whenever one of them is stored to or loaded from the contract storage, all of them are stored or loaded. A user has to choose wisely what mode of operation is more suitable for their contract.

These abstractions can be combined in various ways, yielding full control to the users. For example, in the following only `a` and `b` share a common storage cell while `c` lives in its own:

```rust
pub struct Spreaded {
    a: i32,
    b: ink_storage::Lazy<i32>,
}

#[ink(storage)]
pub struct Packed {
    packed: ink_storage::Pack<Spreaded>,
    c: [u8; 32],
}
```

#### Spreading Array Cells

If we prefer to store all bytes of `c` into their own storage cell we can make use of the `SmallVec` data structure. The `SmallVec` is a high-level data structure that allows to efficiently organize a fixed number of elements similar to a Rust array. However, unlike a Rust array it acts lazily upon the storage and spreads its elements into different cells.

```rust
use typenum::U32;

pub struct Spreaded {
    a: i32,
    b: ink_storage::Lazy<i32>,
}

#[ink(storage)]
pub struct Packed {
    packed: ink_storage::Pack<Spreaded>,
    c: SmallVec<u8, U32>,
}
```

#### Opting-out of Storage

If you are in need of storing some temporary information across method and message boundaries ink! will have your back with the `ink_storage::Memory` abstraction. It allows you to simply opt-out of using the storage for the wrapped entity at all and thus is very similar to Solidity's very own `memory` annotation.

An example below:

```rust
#[ink(storage)]
pub struct OptedOut {
    a: i32,
    b: ink_storage::Lazy<i32>,
    c: ink_storage::Memory<i32>,
}
```

The the above example `a` and `b` are normal storage entities, however, `c` on the other hand side will never load from or store to contract storage and will always be reset to the default value of its `i32` type for every contract call.
It can be accessed from all ink! messages or methods via `self.c` but will never manipulate the contract storage and thus acts wonderfully as some shared local information.

#### Dynamic Storage Allocator

In the previous section we have seen how the default mode of operation is to spread information and how we can opt-in to packing information into single cells via `ink_storage::Packed`.

However, what if we wanted to store a vector of a vector of `i32` for example?
Naturally a user would try to construct this as follows:

```rust
use ink_storage::Vec as StorageVec;

#[ink(storage)]
pub struct Matrix {
    values: StorageVec<StorageVec<i32>>,
}
```

However, this will fail compilation with an error indicating that `StorageVec<T>` requires for its `T` to be packed (`T: PackedLayout`) which `StorageVec<T>` itself does not since it always stores all of its elements into different cells. The same applies to many other storage data structures provided by `ink_storage` and is a trade-off the ink! team decided for the case of efficiency of the overall system.
Instead what a user can do in order to get their vector-of-vector to be working is to make use of ink!'s dynamic storage allocator capabilities.

For this the contract author has to first enable the feature via:

```rust
use ink_lang as ink;

#[ink::contract(dynamic_storage_allocator = true)]
mod matrix {
    // contract code ...
}
```

And then we can define our `Matrix` `#[ink(storage)]` as follows:

```rust
use ink_storage::{
    Vec as StorageVec,
    Box as StorageBox,
};

#[ink(storage)]
pub struct Matrix {
    values: StorageVec<StorageBox<StorageVec<i32>>>,
}
```

With `ink_storage::Box<T>` we can use a `T: SpreadLayout` as if it was `T: PackedLayout` since the `ink_storage::Box<T>` itself suffices the requirements and can be put into a single contract storage cell. The whole concept works quite similar to how Rust's `Box` works: by an indirection - contract authors are therefore advised to make use of dynamic storage allocator capabilities only if other ways of dealing with ones problems are not applicable.

#### Custom Data Structures

While the `ink_storage` crate provides tons of useful utilities and data structures to organize and manipulate the contract's storage contract authors are not limited by its capabilities. By implementing the core `SpreadLayout` and `PackedLayout` traits users are able to define their very own custom storage data structures with their own set of requirement and features that work along the `ink_storage` data structures as long as they fulfill the mere requirements stated by those two traits.

In the future we plan on providing some more ink! workshops and tutorials guiding the approach to design and implement a custom storage data structure.

#### In Summary

The new `ink_storage` crate provides everything you need to operate on your contract's storage.
There are low-level and high-level data structures depending on your need of control.
All provided data structures operate lazily on the contract's storage and cache their reads and writes for a more gas efficient storage access.
Users should prefer high-level data structures found in the `collections` module over the low-level data structures found in the `lazy` module.
For a list of all the new storage data structure visit [`ink_storage`'s documentation](https://paritytech.github.io/ink/ink_storage/).

### ink! Attributes

For ink! 3.0 we have added some more useful ink! specific attributes to the table.
All of these ink! attributes are available to specify inside an ink! module.
An ink! module is the module that is flagged by `#[ink::contract]` containing all the ink! definitions:
```rust
use ink_lang as ink;

#[ink::contract]
mod erc20 {
    #[ink(storage)]
    pub struct Erc20 { ... }

    impl Erc20 {
        #[ink(constructor)]
        pub fn new(initial_supply: Balance) -> Self { .. }

        #[ink(constructor)]
        pub fn total_supply(&self) -> Balance { .. }

        // etc. ...
    }
}
```

We won't be going into the details for any of those but will briefly present the entire set of ink! specific attributes below:

| Attribute | Where Applicable | Description |
|:--|:--|:--|
| `#[ink(storage)]` | On `struct` definitions. | Defines the ink! storage struct. There can only be one ink! storage definition per contract. |
| `#[ink(event)]` | On `struct` definitions. | Defines an ink! event. A contract can define multiple such ink! events. |
| `#[ink(anonymous)]` **new** | Applicable to ink! events. | Tells the ink! codegen to treat the ink! event as anonymous which omits the event signature as topic upon emitting. Very similar to anonymous events in Solidity. |
| `#[ink(topic)]` | Applicate on ink! event field. | Tells the ink! codegen to provide a topic hash for the given field. Every ink! event can only have a limited number of such topic field. Similar semantics as to indexed event arguments in Solidity. |
| `#[ink(message)]` | Applicable to methods. | Flags a method for the ink! storage struct as message making it available to the API for calling the contract. |
| `#[ink(constructor)]` | Applicable to method. | Flags a method for the ink! storage struct as constructor making it available to the API for instantiating the contract. |
| `#[ink(payable)]` **new** | Applicable to ink! messages. | Allows receiving value as part of the call of the ink! message. ink! constructors are implicitly payable. |
| `#[ink(selector = "..")]` **new** | Applicable to ink! messages and ink! constructors. | Specifies a concrete dispatch selector for the flagged entity. This allows a contract author to precisely control the selectors of their APIs making it possible to rename their API without breakage. |
| `#[ink(namespace = "..")]` **new** | Applicable to ink! trait implementation blocks. | Changes the resulting selectors of all the ink! messages and ink! constructors within the trait implementation. Allows to disambiguate between trait implementations with overlapping message or constructor names. Use only with great care and consideration! |
| `#[ink(impl)]` **new** | Applicable to ink! implementation blocks. | Tells the ink! codegen that some implementation block shall be granted access to ink! internals even without it containing any ink! messages or ink! constructors. |

### Merging of ink! Attributes

It is possible to merge attributes that share a common flagged entity.
The example below demonstrates this for a payable message with a custom selector.

```rust
#[ink(message)]
#[ink(payable)]
#[ink(selector = "0xCAFEBABE")]
pub fn transfer(&mut self, from: AccountId, to: AccountId, value: Balance) -> Result<(), Error> {
    // actual implementation
}
```
We can also write the above ink! message definition in the following way:
```rust
#[ink(message, payable, selector = "0xCAFEBABE")]
pub fn transfer(&mut self, from: AccountId, to: AccountId, value: Balance) -> Result<(), Error> {
    // actual implementation
}
```

### Trait Support

One of the most anticipated features of ink! 3.0 is its Rust trait support.
Through the new `#[ink::trait_definition]` procedural macro it is now possible to define your very own trait definitions that are then implementable by ink! smart contracts.

This allows to define shared smart contract interfaces to different concrete implementations.
Note that this ink! trait definition can be defined anywhere, even in another crate!

#### Example

Defined in the `base_erc20.rs` module.

```rust
use ink_lang as ink;

#[ink::trait_definition]
pub trait BaseErc20 {
    /// Creates a new ERC-20 contract and initializes it with the initial supply for the instantiator.
    #[ink(constructor)]
    fn new(initial_supply: Balance) -> Self;

    /// Returns the total supply.
    #[ink(message)]
    fn total_supply(&self) -> Balance;

    /// Transfers `amount` from caller to `to`.
    #[ink(message, payable)]
    fn transfer(&mut self, to: AccountId, amount: Balance);
}
```

An ink! smart contract definition can then implement this trait definition as follows:

```rust
use ink_lang as ink;

#[ink::contract]
mod erc20 {
    use base_erc20::BaseErc20;

    #[ink(storage)]
    pub struct Erc20 {
        total_supply: Balance,
        // more fields ...
    }

    impl BaseErc20 for Erc20 {
        #[ink(constructor)]
        fn new(initial_supply: Balance) -> Self {
            // implementation ...
        }

        #[ink(message)]
        fn total_supply(&self) -> Balance {
            // implementation ...
        }

        #[ink(message, payable)]
        fn transfer(&mut self, to: AccountId, amount: Balance) {
            // implementation ...
        }
    }
}
```

Calling the above `Erc20` explicitely through its trait implementation can be done just as if it was normal Rust code:

```rust
// --- Instantiating the ERC-20 contract:
//
let mut erc20 = <Erc20 as BaseErc20>::new(1000);
// --- Is just the same as:
use base_erc20::BaseErc20;
let mut erc20 = Erc20::new(1000);

// --- Retrieving the total supply:
//
assert_eq!(<Erc20 as BaseErc20>::total_supply(&erc20), 1000);
// --- Is just the same as:
use base_erc20::BaseErc20;
assert_eq!(erc20.total_supply(), 1000);
```

There are still many limitations to ink! trait definitions and trait implementations.
For example it is not possible to define associated constants or types or have default implemented methods.
These limitations exist because of technical intricacies, however, please expect that many of those will be tackled in future ink! releases.

## Version 2.1 (2020-03-25)

- Add built-in support for cryptographic hashes:
    - Blake2 with 128-bit and 256-bit
    - Sha2 with 256-bit
    - Keccak with 256-bit
- Add `ink_core::hash` module for high-level API to the new built-in hashes.
- Update `runtime-storage` example ink! smart contract to demonstrate the new built-in hashes.

## Version 2.0 (2019-12-03)

The ink! version 2.0 syntax has one major philosophy:

> Just. Be. Rust.

To accomplish this, we take advantage of all the standard Rust types and structures and use
[attribute macros](https://doc.rust-lang.org/reference/procedural-macros.html#attribute-macros) to
tag these standard structures to be different parts of the ink! language.

Anything that is not tagged with an `#[ink(...)]` attribute tag is just standard Rust, and can be
used in and out of your contract just like standard Rust could be used!

**Every valid ink! contract is required to have at least one `#[ink(constructor)]`, at least one
`#[ink(message)]` and exactly one `#[ink(storage)]` attribute.**

Follow the instructions below to understand how to migrate your ink! 1.0 contracts to this new ink!
2.0 syntax.

### Update the ink! CLI

Install the latest ink! CLI using the following command:

```bash
cargo install --git https://github.com/paritytech/cargo-contract cargo-contract --force
```

There is a new contract metadata format you need to use. You can generate the metadata using:

```bash
cargo contract generate-metadata
```

This will generate a file `metadata.json` you should upload when deploying or interacting with a
contract.

### Declaring a Contract

The fundamental change with the new ink! syntax is how we declare a new contract.

We used to wrap the whole ink! contract into a `contract!` macro. At that point, all syntax within
the macro could be custom, and in our first iteration of the language, we used that in ways that
made our code not really Rust anymore.

Now we wrap the whole contract in a standard Rust module, and include an attribute tag to identify
this object as part of the ink! language. This means that all of our code from this point forward
will be valid Rust!

<table style="width: 100%;">
<tr>
<th>Before</th>
<th>After</th>
</tr>
<tr>
<td>

```rust
contract! {
    ...
}
```

</td>
<td>

```rust
use ink_lang as ink;

#[ink::contract(version = "0.1.0")]
mod erc20 {
    ...
}
```

</td>
</tr>
</table>

> Note: we now require a mandatory ink! version in the header. You're welcome.

See the [ERC20 example](https://github.com/paritytech/ink/blob/master/examples/erc20/src/lib.rs).

### ink! Contract Tag

The ink! contract tag can be extended to provide other configuration information about your
contract.

#### Defining Custom Types

We used to define types using a special `#![env = DefaultSrmlTypes]` tag.

Now we simply include the type definition in the `#[ink::contract(...)]` tag:

```rust
#[ink::contract(version = "0.1.0", env = MyCustomTypes)]
```

By default, we use `DefaultSrmlTypes`, so you don't need to define anything unless you plan to use
custom types.

#### Dynamic Allocation

It is possible to enable the dynamic environment that allows for dynamic allocations by specifying
`dynamic_allocations = true` in the parameters of the ink! header. This is disabled by default.

```rust
#[ink::contract(version = "0.1.0", dynamic_allocations = true)]
```

> Note: The dynamic environment is still under research and not yet stable.

### Declaring Storage

We define storage items just the same as before, but now we need to add the `#[ink(storage)]`
attribute tag.

<table style="width: 100%;">
<tr>
<th>Before</th>
<th>After</th>
</tr>
<tr>
<td>

```rust
struct Erc20 {
    total_supply: storage::Value<Balance>,
    balances: storage::HashMap<AccountId, Balance>,
    allowances: storage::HashMap<(AccountId, AccountId), Balance>,
}
```

</td>
<td>

```rust
#[ink(storage)]
struct Erc20 {
    total_supply: storage::Value<Balance>,
    balances: storage::HashMap<AccountId, Balance>,
    allowances: storage::HashMap<(AccountId, AccountId), Balance>,
}
```

</td>
</tr>
</table>

See the [ERC20 example](https://github.com/paritytech/ink/blob/master/examples/erc20/src/lib.rs).

### Declaring Events

To update your events, you need to:

1. Change the old `event` keyword to a standard Rust `struct`.
2. Add the `#[ink(event)]` attribute tag to your `struct`.

If you were previously indexing the items in your event with `#[indexed]`:

3. Add the `#[ink(topic)]` attribute tag to each item in your event.

<table style="width: 100%;">
<tr>
<th>Before</th>
<th>After</th>
</tr>
<tr>
<td>

```rust
event Transfer {
    from: Option<AccountId>,
    to: Option<AccountId>,
    #[indexed]
    value: Balance,
}
```

</td>
<td>

```rust
#[ink(event)]
struct Transfer {
    from: Option<AccountId>,
    to: Option<AccountId>,
    #[ink(topic)]
    value: Balance,
}
```

</td>
</tr>
</table>

See the [ERC20 example](https://github.com/paritytech/ink/blob/master/examples/erc20/src/lib.rs).

### Environment Handler

`EnvHandler` is no longer exposed to the user and instead the environment is now always accessed via
`self.env()`.

<table style="width: 100%;">
<tr>
<th>Before</th>
<th>After</th>
</tr>
<tr>
<td>

**Getting the caller:**

```rust
let caller = env.caller();
```

**Emitting an event:**

```rust
env.emit(...)
```

</td>
<td>

**Getting the caller:**

```rust
let caller = self.env().caller();
```

**Emitting an event:**

```rust
self.env().emit_event(...)
```

</td>
</tr>
</table>

> Note: The name of the function used to emit an event was updated to `emit_event`.

### Message Functions

We used to use `pub(external)` to tag functions that could be called by the outside world.

We now simply add the attribute `#[ink(message)]`.

<table style="width: 100%;">
<tr>
<th>Before</th>
<th>After</th>
</tr>
<tr>
<td>

```rust
pub(external) fn total_supply(&self) -> Balance {
    *self.total_supply
}
```

</td>
<td>

```rust
#[ink(message)]
fn total_supply(&self) -> Balance {
    *self.total_supply
}
```

</td>
</tr>
</table>

See the [ERC20 example](https://github.com/paritytech/ink/blob/master/examples/erc20/src/lib.rs).

### Defining a Constructor

We used to define our constructor by implementing the `Deploy` trait and defining the `deploy`
function.

But now our constructor function is in the same place as the rest of our contract functions, within
the general implementation of the storage struct.

We tag these functions with the `#[ink(constructor)]` attribute. We can create multiple different
constructors by simply creating more functions with the same tag. You can name a constructor
function whatever you want (except starting with `__ink` which is reserved for all functions).

<table style="width: 100%;">
<tr>
<th>Before</th>
<th>After</th>
</tr>
<tr>
<td>

```rust
impl Deploy for Erc20 {
    fn deploy(&mut self, init_supply: Balance) {
        let caller = env.caller();
        self.total_supply.set(init_value);
        self.balances.insert(caller, init_supply);
        env.emit(Transfer {
            from: None,
            to: Some(env.caller()),
            value: init_value
        });
    }
}
```

</td>
<td>

```rust
impl Erc20 {
    #[ink(constructor)]
    fn new(&mut self, initial_supply: Balance) {
        let caller = self.env().caller();
        self.total_supply.set(initial_supply);
        self.balances.insert(caller, initial_supply);
        self.env().emit_event(Transferred {
            from: None,
            to: Some(caller),
            amount: initial_supply,
        });
    }
}
```

</td>
</tr>
</table>

See the [ERC20 example](https://github.com/paritytech/ink/blob/master/examples/erc20/src/lib.rs).

### Cross Contract Calls

It is now possible to call ink! messages and ink! constructors. So ink! constructors allow
delegation and ink! messages can easily call other ink! messages.

Given another ink! contract like `mod Adder { ... }`, we can call any of its functions:

```rust
use adder::Adder;
//--snip--
#[ink(storage)]
struct Delegator {
    adder: storage::Value<Adder>,
}
//--snip--
let result = self.adder.inc(by);
```

See the [delegator example](https://github.com/paritytech/ink/blob/master/examples/delegator/lib.rs).

### Factory Contracts

Creation of other contracts from a factory contract works pretty much the same way it did in the old
ink! language.

However, users are now required to specify the `code_hash` separately rather than in the
constructor:

```rust
.using_code(code_hash)
```

Also, they need to specify the used ink! environment (most likely `self.env()`):

```rust
create_using(self.env())
```

<table style="width: 100%;">
<tr>
<th>Before</th>
<th>After</th>
</tr>
<tr>
<td>

```rust
let accumulator = Accumulator::new(accumulator_code_hash, init_value)
    .value(total_balance / 4)
    .create()
    .expect("failed at instantiating the accumulator contract");
```

</td>
<td>

```rust
let accumulator = Accumulator::new(init_value)
    .value(total_balance / 4)
    .gas_limit(12345)
    .using_code(accumulator_code_hash)
    .create_using(self.env())
    .expect("failed at instantiating the `Accumulator` contract");
```

</td>
</tr>
</table>

See the [delegator example](https://github.com/paritytech/ink/blob/master/examples/delegator/lib.rs).

### Contract Tests

Testing contracts off-chain is done by `cargo test` and users can simply use the standard routines
of creating unit test modules within the ink! project:

```rust
#[cfg(test)]
mod tests {
    use super::*;

    #[test]
    fn my_test() { ... }
}
```

Test instances of contracts can be created with something like:

```rust
let contract = MyContract::my_constructor(a, b);
```

Messages can simply be called on the returned instance as if `MyContract::my_constructor` returns a
`Self` instance.

See the [flipper example](https://github.com/paritytech/ink/blob/master/examples/flipper/src/lib.rs).

**The off-chain test environment has lost a bit of power compared to the old ink! language.**

It is not currently possible to query and set special test data about the environment (such as the
caller of a function or amount of value sent), but these will be added back in the near future.

### ink!-less Implementations

It is also possible to annotate an entire `impl` blocks with:

```rust
#[ink(impl)]
impl Contract {
    fn internal_function(&self) {
        self.env().emit_event(EventName);
    }
}.
```

This is useful if the `impl` block itself does not contain any ink! constructors or messages, but you
still need to access some of the "magic" provided by ink!. In the example above, you would not have
access to `emit_event` without `#[ink(impl)]`.<|MERGE_RESOLUTION|>--- conflicted
+++ resolved
@@ -6,12 +6,7 @@
 
 ## [Unreleased]
 
-<<<<<<< HEAD
-## Changed
-- [E2E] E2E call builders and extra gas margin option - [#1917](https://github.com/paritytech/ink/pull/1917)
-=======
-### Changed
->>>>>>> 02c4f0d5
+- [E2E] Call builders and extra gas margin option - [#1917](https://github.com/paritytech/ink/pull/1917)
 - Make `set_code_hash` generic - [#1906](https://github.com/paritytech/ink/pull/1906)
 - Clean E2E configuration parsing - [#1922](https://github.com/paritytech/ink/pull/1922)
 
